import os

import pandas as pd
import pytest

from ambrosia.preprocessing import Preprocessor

store_path: str = "tests/configs/preprocessor_config.json"


@pytest.mark.smoke()
def test_init(data_nonlin_var):
    """
    Instantiation of preprocessor class
    """
    preprocessor = Preprocessor(data_nonlin_var, verbose=False)
    preprocessor.data()
    preprocessor.data(copy=True)


@pytest.mark.smoke()
def test_cuped_sequential(data_nonlin_var):
    """
    Test sequential cuped + robust
    """
    preprocessor = Preprocessor(data_nonlin_var, verbose=False)
    transformed: pd.DataFrame = (
        preprocessor.robust("target", alpha=0.005)
        .cuped("target", "feature_1", transformed_name="target_1")
        .cuped("target_1", "feature_2", transformed_name="target_2")
        .cuped("target_2", "feature_3", transformed_name="target_3")
        .data()
    )


@pytest.mark.smoke()
def test_full_sequential(data_nonlin_var):
    """
    Test available transformations sequentially.
    """
    preprocessor = Preprocessor(data_nonlin_var, verbose=False)
    (
        preprocessor.robust("feature_1", alpha=0.01, tail="right")
        .iqr(["feature_2", "feature_3"])
        .iqr(["feature_1"])
        .log("feature_1")
        .boxcox(["feature_2", "feature_3"])
        .cuped("target", "feature_3", transformed_name="target_cuped")
        .multicuped("target", ["feature_1", "feature_2"], transformed_name="target_multicuped")
    )


@pytest.mark.unit()
def test_load_store_methods(data_nonlin_var):
    """
    Test load and store methods of Preprocessor for the number of transformations.
    """
    preprocessor = Preprocessor(data_nonlin_var, verbose=False)
    (
        preprocessor.robust("feature_1", alpha=0.01, tail="right")
        .iqr(["feature_1"])
        .log("feature_1")
        .boxcox(["feature_2", "feature_3"])
        .cuped("target", "feature_3", transformed_name="target_cuped")
        .multicuped("target", ["feature_1", "feature_2"], transformed_name="target_multicuped")
    )
    preprocessor.store_transformations(store_path)
    loaded_preprocessor = Preprocessor(data_nonlin_var, verbose=False)
    loaded_preprocessor.load_transformations(store_path)
    os.remove(store_path)
<<<<<<< HEAD
    print(preprocessor.transformations())
=======
>>>>>>> 72be187d
    for transformer, loaded_transformer in zip(preprocessor.transformations(), loaded_preprocessor.transformations()):
        assert transformer.get_params_dict() == loaded_transformer.get_params_dict()


@pytest.mark.unit()
def test_transform_from_config(data_nonlin_var):
    """
<<<<<<< HEAD
    Test load and store methods of Preprocessor for the number of transformations.
=======
    Test store and transform from config method of Preprocessor for the number of transformations.
>>>>>>> 72be187d
    """
    preprocessor = Preprocessor(data_nonlin_var, verbose=False)
    transformed: pd.DataFrame = (
        preprocessor.robust("feature_1", alpha=0.01, tail="right")
        .iqr(["feature_2", "feature_3"])
        .iqr(["feature_1"])
        .log("feature_1")
        .boxcox(["feature_2", "feature_3"])
        .cuped("target", "feature_3", transformed_name="target_cuped_1")
        .cuped("target", "feature_2", transformed_name="target_cuped_2")
        .multicuped("target", ["feature_1", "feature_2"], transformed_name="target_multicuped")
<<<<<<< HEAD
        .data()
    )
    preprocessor.store_transformations(store_path)
    loaded_preprocessor = Preprocessor(data_nonlin_var, verbose=False)
    transformed_by_config: pd.DataFrame = loaded_preprocessor.transform_from_config(store_path)
=======
        .data()
    )
    preprocessor.store_transformations(store_path)
    loaded_preprocessor = Preprocessor(data_nonlin_var, verbose=False)
    transformed_by_config: pd.DataFrame = loaded_preprocessor.transform_from_config(store_path)
    os.remove(store_path)
    assert (transformed == transformed_by_config).all(None)


@pytest.mark.unit()
def test_store_load_config(data_for_agg):
    """
    Test load, store, apply methods of Preprocessor for the number of transformations.
    """
    preprocessor = Preprocessor(data_for_agg, verbose=False)
    transformed: pd.DataFrame = (
        preprocessor.aggregate(
            groupby_columns="id",
            agg_params={"watched": "sum", "sessions": "max", "gender": "simple", "platform": "mode"},
        )
        .robust(["watched", "sessions"], alpha=0.01)
        .cuped("watched", by="sessions", transformed_name="watched_cuped")
        .data()
    )
    preprocessor.store_transformations(store_path)
    loaded_preprocessor = Preprocessor(data_for_agg, verbose=False)
    loaded_preprocessor.load_transformations(store_path)
    transformed_by_config: pd.DataFrame = loaded_preprocessor.apply_transformations()
>>>>>>> 72be187d
    os.remove(store_path)
    assert (transformed == transformed_by_config).all(None)<|MERGE_RESOLUTION|>--- conflicted
+++ resolved
@@ -68,10 +68,6 @@
     loaded_preprocessor = Preprocessor(data_nonlin_var, verbose=False)
     loaded_preprocessor.load_transformations(store_path)
     os.remove(store_path)
-<<<<<<< HEAD
-    print(preprocessor.transformations())
-=======
->>>>>>> 72be187d
     for transformer, loaded_transformer in zip(preprocessor.transformations(), loaded_preprocessor.transformations()):
         assert transformer.get_params_dict() == loaded_transformer.get_params_dict()
 
@@ -79,11 +75,7 @@
 @pytest.mark.unit()
 def test_transform_from_config(data_nonlin_var):
     """
-<<<<<<< HEAD
-    Test load and store methods of Preprocessor for the number of transformations.
-=======
     Test store and transform from config method of Preprocessor for the number of transformations.
->>>>>>> 72be187d
     """
     preprocessor = Preprocessor(data_nonlin_var, verbose=False)
     transformed: pd.DataFrame = (
@@ -95,13 +87,6 @@
         .cuped("target", "feature_3", transformed_name="target_cuped_1")
         .cuped("target", "feature_2", transformed_name="target_cuped_2")
         .multicuped("target", ["feature_1", "feature_2"], transformed_name="target_multicuped")
-<<<<<<< HEAD
-        .data()
-    )
-    preprocessor.store_transformations(store_path)
-    loaded_preprocessor = Preprocessor(data_nonlin_var, verbose=False)
-    transformed_by_config: pd.DataFrame = loaded_preprocessor.transform_from_config(store_path)
-=======
         .data()
     )
     preprocessor.store_transformations(store_path)
@@ -130,6 +115,5 @@
     loaded_preprocessor = Preprocessor(data_for_agg, verbose=False)
     loaded_preprocessor.load_transformations(store_path)
     transformed_by_config: pd.DataFrame = loaded_preprocessor.apply_transformations()
->>>>>>> 72be187d
     os.remove(store_path)
     assert (transformed == transformed_by_config).all(None)