import os
from typing import List

import numpy as np
import pandas as pd
import pytest
import yaml

from ambrosia.splitter import Splitter, load_from_config, split

store_path: str = "tests/configs/dumped_splitter.yaml"


@pytest.mark.smoke()
def test_instance():
    """
    Check that simple instance without args work
    """
    splitter = Splitter()


@pytest.mark.smoke()
def test_constructors(results_ltv_retention_conversions):
    """
    Constructors tests
    """
    splitter = Splitter(id_column="id")
    # Fake df
    splitter = Splitter(dataframe=results_ltv_retention_conversions)
    splitter = Splitter(fit_columns="some_fit")
    splitter = Splitter(fit_columns=["some metric"])


@pytest.mark.smoke()
def test_setter_method():
    """
    Setter methods testing
    """
    splitter = Splitter()
    splitter.set_id_column("id")
    splitter.set_group_size(1000)
    try:
        splitter.set_group_size("some size")
    except Exception as err:
        assert isinstance(err, TypeError)


@pytest.mark.unit()
@pytest.mark.parametrize("strat_columns", ["l", "e", ["l", "e"]])
@pytest.mark.parametrize("fit_columns", ["a", "b", ["m", "a", "b"]])
@pytest.mark.parametrize("groups_size", [100, 300, 500])
def test_all_inputs_metric(strat_columns, fit_columns, groups_size, data_split):
    """
    Test metric method
    table size
    """
    strat_amount: int = 1 if isinstance(strat_columns, str) else len(strat_columns)
    splitter = Splitter(dataframe=data_split, strat_columns=strat_columns, fit_columns=fit_columns)
    table: pd.DataFrame = splitter.run(method="metric", groups_size=groups_size)
    for label in ["A", "B"]:
        assert table[table.group == label].shape[0] == groups_size


@pytest.mark.unit()
@pytest.mark.parametrize("strat_columns", ["l", ["l", "e"]])
@pytest.mark.parametrize("groups_size", [10, 200, 2000])
@pytest.mark.parametrize("salt", ["salt", "salt_other", "abcde"])
@pytest.mark.parametrize("id_column", [None, "index"])
@pytest.mark.parametrize("groups_number", [2, 3, 4])
@pytest.mark.parametrize("hash_function", ["sha256", "sha512", "blake2"])
def test_split_hash_stable(strat_columns, groups_size, salt, id_column, groups_number, hash_function, data_split):
    """
    Test that hash split work deterministic with fixed hash
    """
    splitter = Splitter(dataframe=data_split, strat_columns=strat_columns, groups_size=groups_size, id_column=id_column)
    first_result: pd.DataFrame = splitter.run(
        method="hash", salt=salt, groups_number=groups_number, hash_function=hash_function
    )
    second_result: pd.DataFrame = splitter.run(
        method="hash", salt=salt, groups_number=groups_number, hash_function=hash_function
    )
    third_result: pd.DataFrame = splitter.run(
        method="hash", salt=salt, groups_number=groups_number, hash_function=hash_function
    )
    assert first_result.equals(second_result)
    assert second_result.equals(third_result)


@pytest.mark.unit()
@pytest.mark.parametrize("groups_size", [30, 500, 1000])
@pytest.mark.parametrize("groups_number", [2, 3, 4, 5])
@pytest.mark.parametrize("method", ["simple", "hash"])
@pytest.mark.parametrize("strat_columns", [None, "l", "e", ["l", "e"]])
def test_many_groups_split(groups_size, groups_number, method, strat_columns, data_split):
    """
    Test, that for many groups indices are not intersect
    """
    splitter = Splitter(
        dataframe=data_split,
        strat_columns=strat_columns,
        groups_size=groups_size,
    )
    result: pd.DataFrame = splitter.run(method=method, groups_number=groups_number)
    labels: list[str] = ["A", "B", "C", "D", "E"]
    for i in range(groups_number):
        label: str = labels[i]
        assert len(result[result.group == label]) == groups_size


@pytest.mark.unit()
@pytest.mark.parametrize("groups_size", [50, 300])
@pytest.mark.parametrize("groups_number", [2, 3])
def test_index_metric(groups_size, groups_number, data_index_split):
    """
    Test metric split with strange index
    """
    splitter = Splitter(dataframe=data_index_split, strat_columns=None, groups_size=groups_size, fit_columns=["x", "y"])
    result: pd.DataFrame = splitter.run(method="metric", groups_number=groups_number)
    labels: list[str] = ["A", "B", "C", "D", "E"]
    for i in range(groups_number):
        label: str = labels[i]
        assert len(result[result.group == label]) == groups_size


@pytest.mark.unit()
@pytest.mark.parametrize("groups_size", [50, 100, 1000])
@pytest.mark.parametrize("method", ["simple", "hash", "metric"])
@pytest.mark.parametrize("id_column", [None, "index"])
@pytest.mark.parametrize("strat_columns", [None, "l", "e", ["l", "e"]])
def test_fixed_b_group(groups_size, method, id_column, strat_columns, data_split):
    """
    Test fixed group
    """
    fit_columns: List[str] = ["a", "b"]
    splitter = Splitter(dataframe=data_split, fit_columns=fit_columns, id_column=id_column)
    b_ind: np.ndarray = np.random.choice(data_split.index.values, size=groups_size, replace=False)
    result: pd.DataFrame = splitter.run(method=method, test_group_ids=b_ind, strat_columns=strat_columns)
    assert len(result[result.group == "A"]) == groups_size
    assert len(result[result.group == "B"]) == groups_size

    if id_column is not None:
        assert np.sum([0 if x not in result[result.group == "B"][id_column] else 1 for x in b_ind]) == groups_size
    else:
        assert np.sum([0 if x not in result[result.group == "B"].index.values else 1 for x in b_ind]) == groups_size


@pytest.mark.unit()
@pytest.mark.parametrize("strat_columns", ["l", ["l", "e"]])
@pytest.mark.parametrize("groups_size", [10, 2000])
@pytest.mark.parametrize("fit_columns", ["a", ["a", "b"]])
@pytest.mark.parametrize("salt", ["salt"])
@pytest.mark.parametrize("id_column", [None, "index"])
@pytest.mark.parametrize("groups_number", [2, 4])
@pytest.mark.parametrize("method", ["simple", "hash", "metric"])
def test_split_function(strat_columns, groups_size, salt, id_column, fit_columns, groups_number, method, data_split):
    """
    Test standalone split function
    """
    result: pd.DataFrame = split(
        dataframe=data_split,
        strat_columns=strat_columns,
        groups_size=groups_size,
        salt=salt,
        fit_columns=fit_columns,
        groups_number=groups_number,
        method=method,
    )
    labels: list[str] = ["A", "B", "C", "D", "E"]
    for i in range(groups_number):
        label: str = labels[i]
        assert len(result[result.group == label]) == groups_size


@pytest.mark.unit()
@pytest.mark.parametrize("factor", [0.1, 0.5, 0.2111, 0.7983])
@pytest.mark.parametrize("method", ["simple", "hash", "metric"])
@pytest.mark.parametrize("strat_columns", [None, "retention"])
def test_full_split(ltv_and_retention_dataset, factor, method, strat_columns):
    """
    Test full split table with split factors
    """
    total_size: int = ltv_and_retention_dataset.shape[0]
    splitter = Splitter(ltv_and_retention_dataset, fit_columns="LTV")
    result = splitter.run(method, part_of_table=factor, strat_columns=strat_columns)
    size_a: int = result[result.group == "A"].shape[0]
    size_b: int = result[result.group == "B"].shape[0]
    assert size_a == round(total_size * factor)
    assert size_b == round(total_size * (1 - factor))


@pytest.mark.unit()
@pytest.mark.parametrize("method", ["hash"])
@pytest.mark.parametrize("groups_number", [2, 3])
@pytest.mark.parametrize("strat_columns", [None, "retention"])
def test_spark_split(method, groups_number, strat_columns, splitter_ltv_spark):
    """
    Test spark split
    """
    group_size: int = 50
    result = splitter_ltv_spark.run(method, groups_number=groups_number, strat_columns=strat_columns)
    total_size = result.count()
    assert total_size == group_size * groups_number


@pytest.mark.unit()
@pytest.mark.parametrize("factor", [0.1, 0.9])
@pytest.mark.parametrize("method", ["hash"])
@pytest.mark.parametrize("strat_columns", [None, "retention"])
def test_full_split_spark(ltv_and_retention_dataset, splitter_ltv_spark, factor, method, strat_columns):
    """
    Test full split table with split factors for spark tables
    """
    total_size: int = ltv_and_retention_dataset.shape[0]
    result = splitter_ltv_spark.run(method, part_of_table=factor, strat_columns=strat_columns)
    size_a: int = result.where("group == 'A'").count()
    size_b: int = result.where("group == 'B'").count()
    assert size_a == round(total_size * factor)
    assert size_b == round(total_size * (1 - factor))


<<<<<<< HEAD
@pytest.mark.unit
def test_splitter_load_from_config(ltv_and_retention_dataset):
    """
    Test Splitter class dump and load from yaml abilities.
    """
    method: str = "hash"
    salt: str = "test"
    splitter = Splitter(
        dataframe=ltv_and_retention_dataset, groups_size=1000, strat_columns="retention", fit_columns="LTV"
    )
    split_res = splitter.run(method=method, salt=salt, groups_number=3)
    with open(store_path, "w") as outfile:
        yaml.dump(splitter, outfile, default_flow_style=False)

    loaded_splitter = load_from_config(store_path)
    loaded_splitter.set_dataframe(ltv_and_retention_dataset)
    split_res_from_config = loaded_splitter.run(method=method, salt=salt, groups_number=3)
    os.remove(store_path)
    assert split_res.equals(split_res_from_config)
=======
@pytest.mark.unit()
@pytest.mark.parametrize("id_column", [None, "id"])
def test_duplication_exception(id_column):
    """
    Test for an exception for duplicate values in an id column of pandas data frame.
    """
    duplicated_data: pd.DataFrame = pd.concat(
        [pd.DataFrame({id_column: range(500)}), pd.DataFrame({id_column: range(500)})]
    )
    splitter = Splitter(duplicated_data, id_column=id_column)
    with pytest.raises(Exception) as exc_info:
        splitter.run(method="hash", groups_size=100)
    if id_column is None:
        msg_part: str = "Index"
    else:
        msg_part: str = f"Id column {id_column}"
    error_msg: str = f"{msg_part} contains duplicates, ids must be unique for split"
    assert str(exc_info.value) == error_msg


@pytest.mark.unit()
def test_duplication_exception_spark(local_spark_session, ltv_and_retention_dataset):
    """
    Test for an exception for duplicate values in an id column of spark data frame.
    """
    table_one = local_spark_session.createDataFrame(ltv_and_retention_dataset.reset_index())
    table_two = local_spark_session.createDataFrame(ltv_and_retention_dataset.reset_index())
    duplicated_data = table_one.union(table_two)
    id_column: str = "index"
    splitter = Splitter(duplicated_data, id_column=id_column)
    with pytest.raises(Exception) as exc_info:
        splitter.run(method="hash", groups_size=1000)
    assert str(exc_info.value) == f"Id column {id_column} contains duplicates, ids must be unique for split"
>>>>>>> d483f70f
<|MERGE_RESOLUTION|>--- conflicted
+++ resolved
@@ -217,8 +217,6 @@
     assert size_a == round(total_size * factor)
     assert size_b == round(total_size * (1 - factor))
 
-
-<<<<<<< HEAD
 @pytest.mark.unit
 def test_splitter_load_from_config(ltv_and_retention_dataset):
     """
@@ -238,7 +236,7 @@
     split_res_from_config = loaded_splitter.run(method=method, salt=salt, groups_number=3)
     os.remove(store_path)
     assert split_res.equals(split_res_from_config)
-=======
+
 @pytest.mark.unit()
 @pytest.mark.parametrize("id_column", [None, "id"])
 def test_duplication_exception(id_column):
@@ -258,7 +256,6 @@
     error_msg: str = f"{msg_part} contains duplicates, ids must be unique for split"
     assert str(exc_info.value) == error_msg
 
-
 @pytest.mark.unit()
 def test_duplication_exception_spark(local_spark_session, ltv_and_retention_dataset):
     """
@@ -271,5 +268,4 @@
     splitter = Splitter(duplicated_data, id_column=id_column)
     with pytest.raises(Exception) as exc_info:
         splitter.run(method="hash", groups_size=1000)
-    assert str(exc_info.value) == f"Id column {id_column} contains duplicates, ids must be unique for split"
->>>>>>> d483f70f
+    assert str(exc_info.value) == f"Id column {id_column} contains duplicates, ids must be unique for split"