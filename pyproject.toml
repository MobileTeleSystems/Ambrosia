[tool.poetry]
name = "Ambrosia"
version = "0.3.0"
description = "A Python library for working with A/B tests."
license = "Apache-2.0"
authors = [
    "Aslan Bayramkulov <aslan.bayramkulov96@gmail.com>",
    "Artem Khakimov <artem.khakimov@gmail.com>",
    "Artem Vasin <p1not1equals1np@gmail.com>",
]
readme = "README.rst"
homepage = "https://github.com/MobileTeleSystems/Ambrosia"
repository = "https://github.com/MobileTeleSystems/Ambrosia"
documentation = "https://ambrosia.readthedocs.io"
keywords = [
    "ambrosia",
    "ab testing",
    "split testing",
    "experiment design",
    "groups split",
]
classifiers = [
    "Development Status :: 3 - Alpha",
    "Topic :: Scientific/Engineering :: Mathematics",
    "Programming Language :: Python :: 3.7",
    "Programming Language :: Python :: 3.8",
    "Programming Language :: Python :: 3.9",
    "Programming Language :: Python :: 3.10",
    "Programming Language :: Python :: 3",
    "Topic :: Software Development :: Libraries :: Python Modules",
    "Intended Audience :: Science/Research",
    "Intended Audience :: Education",
    "Operating System :: Unix",
    "Operating System :: MacOS",
    "Operating System :: Microsoft :: Windows",
]
packages = [
    { include = "ambrosia", from = "." },
]

[tool.poetry.dependencies]
<<<<<<< HEAD
python = ">=3.7.2, <=3.10.9"
=======
python = ">=3.7.2, <3.11.0"
>>>>>>> d80f5794
jinja2 = "^3.0.0"
joblib = "^1.1.0"
nmslib = "^2.0.4"
numpy = ">=1.19.5, <2.0.0"
pandas = ">=0.25.3, <2.0.0"
pyspark = "^3.2"
PyYAML = "6.0"
scikit-learn = "^1.0.2"
scipy = "^1.6.3"
tqdm = "^4.27.0"
hyperopt = "^0.2.7"
catboost = "^1.0.4"
statsmodels = ">=0.13.0"

[tool.poetry.dev-dependencies]
autopep8 = "1.6.0"
black = "22.6.0"
isort = "5.10.1"
pylint = "2.14.5"
flake8 = "4.0.1"
flake8-docstrings = "1.6.0"
pytest = "7.1.2"
pytest-cov = "3.0.0"
pytest-lazy-fixture = "0.6.3"

[tool.black]
line-length = 120
target-version = ['py37', 'py38', 'py39', 'py310']
include = '\.pyi?$'
exclude = '''

(
  /(
      \.eggs         # exclude a few common directories in the
    | \.git          # root of the project
    | \.mypy_cache
    | \.tox
    | \.venv
    | _build
    | buck-out
    | build
    | dist
    | docs
  )/
)
'''

[tool.pytest.ini_options]
console_output_style = "progress"
testpaths = ["tests"]
junit_family = "xunit2"
python_functions = "test_"
markers = [
    "unit: mark a test as a unit test",
    "smoke: mark a test as smoke test"
]

[build-system]
requires = ["poetry>=1.0.5"]
build-backend = "poetry.masonry.api"<|MERGE_RESOLUTION|>--- conflicted
+++ resolved
@@ -39,11 +39,7 @@
 ]
 
 [tool.poetry.dependencies]
-<<<<<<< HEAD
-python = ">=3.7.2, <=3.10.9"
-=======
 python = ">=3.7.2, <3.11.0"
->>>>>>> d80f5794
 jinja2 = "^3.0.0"
 joblib = "^1.1.0"
 nmslib = "^2.0.4"
