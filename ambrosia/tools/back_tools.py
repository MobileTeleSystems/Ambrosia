import contextlib
from typing import Any, Callable, Dict, Iterable, Optional, Union

import joblib
import numpy as np
from tqdm.auto import tqdm

from ambrosia import types
from ambrosia.tools.decorators import tqdm_parallel_decorator


def create_seed_sequence(length: int, entropy: Optional[Union[int, Iterable[int]]] = None) -> np.ndarray:
    """
    Create a seed sequence using ``numpy.random.SeedSequence`` class.

    Parameters
    ----------
    length : int
        Total length of a sequence.
    entropy : Union[int,Iterable[int]], optional
        The entropy for creating a ``SeedSequence``.
        Used to get a deterministic result.

    Returns
    -------
    seed_sequence : List
        The seed sequence of requested length.
    """
    rng = np.random.SeedSequence(entropy)
    seed_sequence: np.ndarray = rng.generate_state(length)
    return seed_sequence


from ambrosia import types

from ambrosia import types


@contextlib.contextmanager
def tqdm_joblib(tqdm_object):
    """
    Context manager to patch joblib to report into tqdm progress bar given as argument.
    """

    class TqdmBatchCompletionCallback(joblib.parallel.BatchCompletionCallBack):
        def __init__(self, *args, **kwargs):  # pylint: disable=W0235
            super().__init__(*args, **kwargs)

        def __call__(self, *args, **kwargs):
            tqdm_object.update(n=self.batch_size)
            return super().__call__(*args, **kwargs)

    old_batch_callback = joblib.parallel.BatchCompletionCallBack
    joblib.parallel.BatchCompletionCallBack = TqdmBatchCompletionCallback
    try:
        yield tqdm_object
    finally:
        joblib.parallel.BatchCompletionCallBack = old_batch_callback
        tqdm_object.close()


<<<<<<< HEAD
=======
def handle_nested_multiprocessing(
    n_jobs: int, criterion: int, func: Callable, desc: str, total: int, **kwargs
) -> Dict[str, Any]:
    """
    Handle parameters for nested bootstrap parallelism of experiment design computation tasks.
    """
    progress_bar = tqdm(desc=desc, total=total)
    if criterion == "bootstrap":
        nested_n_jobs, n_jobs = n_jobs, 1
        func = tqdm_parallel_decorator(func)
        kwargs["progress_bar"] = progress_bar
    else:
        nested_n_jobs: int = 1
        progress_bar = tqdm_joblib(progress_bar)
    return {
        "n_jobs": n_jobs,
        "nested_n_jobs": nested_n_jobs,
        "parallel_func": func,
        "progress_bar": progress_bar,
        "kwargs": kwargs,
    }


>>>>>>> 21a561ab
def wrap_cols(cols: types.ColumnNamesType) -> types.ColumnNamesType:
    """
    Handle one or number of columns as list.
    """
    if isinstance(cols, types.ColumnNameType):
        cols = [cols]
    return cols<|MERGE_RESOLUTION|>--- conflicted
+++ resolved
@@ -59,8 +59,6 @@
         tqdm_object.close()
 
 
-<<<<<<< HEAD
-=======
 def handle_nested_multiprocessing(
     n_jobs: int, criterion: int, func: Callable, desc: str, total: int, **kwargs
 ) -> Dict[str, Any]:
@@ -84,7 +82,6 @@
     }
 
 
->>>>>>> 21a561ab
 def wrap_cols(cols: types.ColumnNamesType) -> types.ColumnNamesType:
     """
     Handle one or number of columns as list.
