--- conflicted
+++ resolved
@@ -28,6 +28,7 @@
     seed_sequence: np.ndarray = rng.generate_state(length)
     return seed_sequence
 
+
 from ambrosia import types
 
 
@@ -54,8 +55,6 @@
         tqdm_object.close()
 
 
-<<<<<<< HEAD
-=======
 def handle_nested_multiprocessing(
     n_jobs: int, criterion: int, func: Callable, desc: str, total: int, **kwargs
 ) -> Dict[str, Any]:
@@ -79,7 +78,6 @@
     }
 
 
->>>>>>> 72be187d
 def wrap_cols(cols: types.ColumnNamesType) -> types.ColumnNamesType:
     """
     Handle one or number of columns as list.
