--- conflicted
+++ resolved
@@ -12,12 +12,8 @@
 #  See the License for the specific language governing permissions and
 #  limitations under the License.
 
-<<<<<<< HEAD
+
 from typing import Callable, Dict, Iterable, List, Optional, Tuple, Union
-=======
-
-from typing import Callable, Dict, Iterable, List, Optional, Union
->>>>>>> 0f836231
 
 import numpy as np
 from joblib import Parallel, delayed, parallel_backend
