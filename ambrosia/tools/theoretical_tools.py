--- conflicted
+++ resolved
@@ -20,10 +20,6 @@
 import scipy.stats as sps
 import statsmodels.stats as stats
 import statsmodels.stats.api as sms
-<<<<<<< HEAD
-from scipy.stats import norm
-=======
->>>>>>> bb381d0a
 
 import ambrosia.tools.pvalue_tools as pvalue_pkg
 from ambrosia import types
