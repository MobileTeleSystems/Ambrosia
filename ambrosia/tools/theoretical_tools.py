--- conflicted
+++ resolved
@@ -20,10 +20,6 @@
 import scipy.stats as sps
 import statsmodels.stats as stats
 import statsmodels.stats.api as sms
-<<<<<<< HEAD
-from scipy.stats import norm
-=======
->>>>>>> 21a561ab
 
 import ambrosia.tools.pvalue_tools as pvalue_pkg
 from ambrosia import types
@@ -64,7 +60,6 @@
         return statsmodels_alternatives_encoding[alternative]
 
 
-<<<<<<< HEAD
 def unbiased_to_sufficient(std: float, size: int) -> float:
     """
     Transforms unbiased estimation of standard deviation to sufficient
@@ -73,8 +68,6 @@
     return std * np.sqrt((size - 1) / size)
 
 
-=======
->>>>>>> 21a561ab
 def check_target_type(
     dataframe: pd.DataFrame,
     column: types.ColumnNameType,
@@ -746,7 +739,6 @@
         alternative,
         stabilizing_method,
     )
-<<<<<<< HEAD
 
 
 def get_ttest_info_from_stats(
@@ -760,8 +752,6 @@
     dim: float = compound_se**2 / denominator
     quantiles: np.ndarray = sps.t.ppf(1 - alpha / 2, df=dim)
     return quantiles, compound_se
-=======
->>>>>>> 21a561ab
 
 
 def get_ttest_info(group_a: np.ndarray, group_b: np.ndarray, alpha: np.ndarray) -> Tuple[np.ndarray, float]:
