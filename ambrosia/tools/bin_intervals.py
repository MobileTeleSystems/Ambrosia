#  Copyright 2022 MTS (Mobile Telesystems)
#
#  Licensed under the Apache License, Version 2.0 (the "License");
#  you may not use this file except in compliance with the License.
#  You may obtain a copy of the License at
#
#      http://www.apache.org/licenses/LICENSE-2.0
#
#  Unless required by applicable law or agreed to in writing, software
#  distributed under the License is distributed on an "AS IS" BASIS,
#  WITHOUT WARRANTIES OR CONDITIONS OF ANY KIND, either express or implied.
#  See the License for the specific language governing permissions and
#  limitations under the License.

from abc import ABC, abstractmethod
from typing import Iterable, List

import numpy as np
import pandas as pd
import scipy.stats as sps

import ambrosia.tools._lib._bin_ci_aide as helper_dir
import ambrosia.tools.pvalue_tools as pvalue_pkg
from ambrosia import types

from . import EFFECT_COL_NAME, FIRST_TYPE_ERROR_COL_NAME, GROUP_SIZE_COL_NAME, STAT_ERRORS_COL_NAME

RELATIVE_ABSOLUTE_DELTA_ERROR = ValueError("Choose relative or absolute delta, not both")
ROUND_DIGITS: int = 3
ROUND_DIGITS_TABLE: int = 3
ROUND_DIGITS_PERCENT: int = 1


class BinomTwoSampleCI(ABC):
    """
    Implementation of two-sample confidence interval.
    Supported the following types  interval_type:

    X ~ Bin(m, p1)
    Y ~ Bin(n, p2)

    Estimated Delta = p1 - p2
    For more information explore:
    http://stat.wharton.upenn.edu/~lbrown/Papers/2005c%20Confidence%20intervals%20for%
    20the%20two%20sample%20binomial%20distribution%20problem.pdf

    Methods
    -------

        Frequency:
        ----------

        Wald's CI - Using MLE estimation for proportions and
                asymptotic normality

        Yule's CI - Using estimation for Var(p1 - p2), in assumption
                (p1 = p2) and (m ~= n). Could be use for criterion
                H0: p1 = p2   vs   H1: p1 != p2
        Yule's modified CI - analogue for previous one for m != n
        Newcombe's CI - combination of CI for p1 and p2, building CI for difference
        Recentred CI - Using t quantiles

        Bayes:
        ------

        Jeffrey's CI - Using for prior distribution Beta(1/2, 1/2)
        Agresti's CI - Using for prior distribution Beta(1, 1)
        Conjugate Beta - Using for prior Beta(n_success, n_failure)

    """

    __PRECISION: float = 0.0001

    # This class just a container with all confidence intervals.
    # Thats why there is no instantiation.
    @abstractmethod
    def __init__(self):
        pass

    @staticmethod
    def __wald_ci(
        sample_a: int, sample_b: int, a_trials: int, b_trials: int, significance_level: float
    ) -> types.IntervalType:
        """
        Implementation of Wald confidence interval.
        """
        p_a_est = sample_a / a_trials
        p_b_est = sample_b / b_trials
        q_a_est = 1 - p_a_est
        q_b_est = 1 - p_b_est
        delta_estimation = p_b_est - p_a_est

        quantile = sps.norm.ppf(significance_level / 2)
        variation = p_a_est * q_a_est / a_trials + p_b_est * q_b_est / b_trials
        shift = -quantile * np.sqrt(variation)

        return delta_estimation - shift, delta_estimation + shift

    @staticmethod
    def __yule_ci(
        sample_a: int, sample_b: int, a_trials: int, b_trials: int, significance_level: float, modified: bool = False
    ) -> types.IntervalType:
        """
        Implementation of Yule's confidence intervals.
        """

        p_a_est = sample_a / a_trials
        p_b_est = sample_b / b_trials
        delta_estimation = p_b_est - p_a_est

        quantile = sps.norm.ppf(significance_level / 2)

        if modified:
            coef_a = b_trials / a_trials
            coef_b = a_trials / b_trials
            p_hat = (sample_a * coef_a + sample_b * coef_b) / (a_trials + b_trials)
            q_hat = 1 - p_hat
            variation = (1 / a_trials + 1 / b_trials) * p_hat * q_hat
        else:
            p_overline = (sample_a + sample_b) / (a_trials + b_trials)
            q_overline = 1 - p_overline
            variation = (1 / a_trials + 1 / b_trials) * p_overline * q_overline

        shift = -quantile * np.sqrt(variation)
        return delta_estimation - shift, delta_estimation + shift

    @staticmethod
    def __bayes_conjugate_beta(
        sample_a: int,
        sample_b: int,
        a_trials: int,
        b_trials: int,
        n_success: int,
        n_failure: int,
        significance_level: float,
    ) -> types.IntervalType:
        """
        Implementation of bayes confidence intervals with cojugate distribution
        Beta(n_success, n_falure).
        """

        p_tilde_a = (sample_a + n_success) / (n_success + n_failure + a_trials)
        p_tilde_b = (sample_b + n_success) / (n_success + n_failure + b_trials)

        q_tilde_a = 1 - p_tilde_a
        q_tilde_b = 1 - p_tilde_b
        delta_tilde = p_tilde_b - p_tilde_a

        quantile = sps.norm.ppf(significance_level / 2)
        variation = p_tilde_a * q_tilde_a / a_trials + p_tilde_b * q_tilde_b / b_trials
        shift = -quantile * np.sqrt(variation)
        return delta_tilde - shift, delta_tilde + shift

    @staticmethod
    def __square_eq_newcombe(p_est: float, m: int, quantile: float) -> types.IntervalType:  # pylint: disable=C0103
        """
        Helper function for newcombe_ci.
        """

        coef_a = 1 + quantile**2 / m
        coef_b = -(2 * p_est + quantile**2 / m)
        coef_c = p_est**2
        d = coef_b**2 - 4 * coef_a * coef_c  # pylint: disable=C0103
        left = (-coef_b - np.sqrt(d)) / (2 * coef_a)
        right = (-coef_b + np.sqrt(d)) / (2 * coef_a)

        return left, right

    @staticmethod
    def __newcombe_ci(
        sample_a: int,
        sample_b: int,
        a_trials: int,
        b_trials: int,
        significance_level: float = 0.05,
    ) -> types.IntervalType:
        """
        Implementation of Newcombe's confidence intervals.
        """
        p_a_est = sample_a / a_trials
        p_b_est = sample_b / b_trials
        delta_est = p_b_est - p_a_est

        quantile = sps.norm.ppf(significance_level / 2)

        # Calculate intevalls for A and B group
        left_bound_group_a, right_bound_group_a = BinomTwoSampleCI.__square_eq_newcombe(p_a_est, a_trials, quantile)
        left_bound_group_b, right_bound_group_b = BinomTwoSampleCI.__square_eq_newcombe(p_b_est, b_trials, quantile)

        variance_a_left = left_bound_group_a * (1 - left_bound_group_a) / a_trials
        variance_a_right = right_bound_group_a * (1 - right_bound_group_a) / a_trials
        variance_b_left = left_bound_group_b * (1 - left_bound_group_b) / b_trials
        variance_b_right = right_bound_group_b * (1 - right_bound_group_b) / b_trials
        variance_left = variance_a_left + variance_b_right
        variance_right = variance_b_left + variance_a_right
        left_bound = delta_est + quantile * np.sqrt(variance_left)
        right_bound = delta_est - quantile * np.sqrt(variance_right)

        return left_bound, right_bound

    @staticmethod
    def __recentered_ci(
        sample_a: int, sample_b: int, a_trials: int, b_trials: int, significance_level: float
    ) -> types.IntervalType:
        """
        Implementation of recentered confidence intervals.
        """
        p_a_est = sample_a / a_trials
        p_b_est = sample_b / b_trials
        delta_estimation = p_b_est - p_a_est
        p_est = (b_trials * p_a_est + a_trials * p_b_est) / (a_trials + b_trials)
        q_est = 1 - p_est
        quantile = -sps.t.ppf(significance_level / 2, df=a_trials + b_trials - 2)
        coef = 1 + quantile**2 / (a_trials + b_trials)
        center = delta_estimation / coef
        var_est = (1 / a_trials + 1 / b_trials) * p_est * q_est
        shift = quantile * np.sqrt(coef * var_est - delta_estimation**2 / (a_trials + b_trials)) / coef
        return center - shift, center + shift

    @staticmethod
    def calculate_pvalue(
        a_success: int,
        b_success: int,
        a_trials: int,
        b_trials: int,
        interval_type: str = "wald",
        alternative: str = "two-sided",
        n_success_conjugate: int = None,
        n_failure_conjugate: int = None,
    ) -> float:
        """
        Calculate pvalue for confidence interval.
        pvalue(x) = inf_a {a | x \\in S_a }

        Parameters
        ----------
        a_success : int
            Samples from Bin(a_trials, p_a)
        b_success : int
            Sample from Bin(b_trials, p_b)
        a_trials : int
            Parameter for trials amount for group A
        b_trials : int
            Parameter for trials amount for group B
        confidence_level : float
            Pr ( [p1 - p2] in CI ) -> confidence_level, n -> infty
        interval_type : str, default : ``"wald"``
            One from [wald, yule, yule_modif, newcombe, jeffrey, agresti, bayes_beta, recenter]
        alternative : str, default : ``"two-sided"``
            Alternative for static criteria - two-sided, less, greater
            Less means, that mean in first group less, than mean in second group
        n_success : int
            Arguments for conjugate distribution Beta(n_success, n_failure) if interval_type = "bayes_beta"
        n_failure : int
            Arguments for conjugate distribution Beta(n_success, n_failure) if interval_type = "bayes_beta"

        Comment
        -------
        You can pass numpy arrays with same shapes for a_success, b_success and e.t.c

        Returns
        -------
        pvalue : float
            P-value of the interval-induced criterion
        """

        return pvalue_pkg.calculate_pvalue_by_interval(
            BinomTwoSampleCI.confidence_interval,
            0,
            a_success=a_success,
            a_trials=a_trials,
            b_success=b_success,
            b_trials=b_trials,
            n_success_conjugate=n_success_conjugate,
            n_failure_conjugate=n_failure_conjugate,
            interval_type=interval_type,
            alternative=alternative,
        )

    @staticmethod
    def confidence_interval(
        a_success: int,
        b_success: int,
        a_trials: int,
        b_trials: int,
        confidence_level: float,
        interval_type: str = "wald",
        alternative: str = "two-sided",
        n_success_conjugate: int = None,
        n_failure_conjugate: int = None,
    ) -> types.IntervalType:
        """
        Main function building confidence interval.

        Parameters
        ----------
        a_success : int
            Samples from Bin(a_trials, p_a)
        b_success : int
            Sample from Bin(b_trials, p_b)
        a_trials : int
            Parameter for trials amount for group A
        b_trials : int
            Parameter for trials amount for group B
        confidence_level : float
            Pr ( [p1 - p2] in CI ) -> confidence_level, n -> infty
        interval_type : str, default : ``"wald"``
            One from [wald, yule, yule_modif, newcombe, jeffrey, agresti, bayes_beta, recenter]
        alternative : str, default : ``"two-sided"``
            Alternative for static criteria - two-sided, less, greater
            Less means, that mean in first group less, than mean in second group
        n_success : int
            Arguments for conjugate distribution Beta(n_success, n_failure) if interval_type = "bayes_beta"
        n_failure : int
            Arguments for conjugate distribution Beta(n_success, n_failure) if interval_type = "bayes_beta"

        Note
        ----
        You can pass numpy arrays with same shapes for a_success, b_success and e.t.c

        Returns
        -------
        interval : Tuple[float, float]
        """

        valid_types: List[str] = [
            "wald",
            "yule",
            "yule_modif",
            "newcombe",
            "jeffrey",
            "agresti",
            "bayes_beta",
            "recenter",
        ]
        pvalue_pkg.check_alternative(alternative)
        significance_level = pvalue_pkg.corrected_alpha(1 - confidence_level, alternative)
        if interval_type == "wald":
            left_ci, right_ci = BinomTwoSampleCI.__wald_ci(a_success, b_success, a_trials, b_trials, significance_level)
        elif interval_type == "yule":
            left_ci, right_ci = BinomTwoSampleCI.__yule_ci(
                a_success, b_success, a_trials, b_trials, significance_level, modified=False
            )
        elif interval_type == "yule_modif":
            left_ci, right_ci = BinomTwoSampleCI.__yule_ci(
                a_success, b_success, a_trials, b_trials, significance_level, modified=True
            )
        elif interval_type == "newcombe":
            left_ci, right_ci = BinomTwoSampleCI.__newcombe_ci(
                a_success, b_success, a_trials, b_trials, significance_level
            )
        elif interval_type == "recenter":
            left_ci, right_ci = BinomTwoSampleCI.__recentered_ci(
                a_success, b_success, a_trials, b_trials, significance_level
            )
        elif interval_type == "jeffrey":
            left_ci, right_ci = BinomTwoSampleCI.__bayes_conjugate_beta(
                a_success, b_success, a_trials, b_trials, 0.5, 0.5, significance_level
            )
        elif interval_type == "agresti":
            left_ci, right_ci = BinomTwoSampleCI.__bayes_conjugate_beta(
                a_success, b_success, a_trials, b_trials, 1, 1, significance_level
            )
        elif interval_type == "bayes_beta":
            error_beta_params: str = "Pass correct params n_success_conjugate, n_faliure_conjugate"
            args_correctness = (
                (n_success_conjugate is not None)
                and (n_failure_conjugate is not None)
                and (n_success_conjugate > 0)
                and (n_failure_conjugate > 0)
            )
            if not args_correctness:
                raise ValueError(error_beta_params)
            left_ci, right_ci = BinomTwoSampleCI.__bayes_conjugate_beta(
                a_success, b_success, a_trials, b_trials, n_success_conjugate, n_failure_conjugate, significance_level
            )
        else:
            algo_type_error: str = f'Choose one from accepted methods, from - {", ".join(valid_types)}'
            raise ValueError(algo_type_error)
        left_ci, right_ci = pvalue_pkg.choose_from_bounds(
            left_ci, right_ci, alternative, left_bound=np.array([-1]), right_bound=np.array([1])
        )
        return left_ci, right_ci


def get_table_power_on_size_and_conversions(
    interval_type: str = "wald",
    p_a_values: Iterable[float] = (0.5,),
    p_b_values: Iterable[float] = (0.4,),
    sample_sizes: Iterable[int] = (100,),
    amount: int = 10000,
    confidence_level: float = 0.95,
) -> pd.DataFrame:
    """
    Table with power / empirical 1 type error = 1 - coverage, for fixed size and conversions.

    Parameters
    ----------
    interval_type : str, default : ``"wald"``
        interval_type for confidence interval
    p_a_values : Iterable[float], default : ``(0.5,)``
        Conversions for A group
    p_b_values : Itrable[float], default : ``(0.5,)``
        Conversions for B group
    sample_sizes : Iterable[float], default : ``(100,)``
        Sizes for samples
    amount : int, default : ``10000``
        Amount of generated samples for one n(trials amount), to estimate power
    confidence_level : float, default : ``0.95``
        Such value x, that: Pr ( delta in I ) >= x

    Returns
    -------
    table : pd.DataFrame
        Required table with power
    """
    trials = np.array(sample_sizes)
    conversions_cond = np.all((np.array(p_a_values) >= 0) & (np.array(p_a_values) <= 1)) and np.all(
        (np.array(p_b_values) >= 0) & (np.array(p_b_values) <= 1)
    )
    if not conversions_cond:
        raise ValueError("Conversions must be from 0 to 1")
    powers_array: List[np.ndarray] = []
    for p_a in p_a_values:
        for p_b in p_b_values:
            sample_a = sps.binom.rvs(n=trials, p=p_a, size=(amount, len(sample_sizes)))
            sample_b = sps.binom.rvs(n=trials, p=p_b, size=(amount, len(sample_sizes)))
            binom_kwargs = {
                "interval_type": interval_type,
                "a_success": sample_a,
                "b_success": sample_b,
                "a_trials": trials,
                "b_trials": trials,
                "confidence_level": confidence_level,
            }
            conf_interval: types.ManyIntervalType = BinomTwoSampleCI.confidence_interval(**binom_kwargs)
            power: np.ndarray = helper_dir.__helper_calc_empirical_power(conf_interval)
            powers_array.append(power)
    power_matrix = np.vstack(powers_array)
    table = pd.DataFrame(
        power_matrix,
        index=pd.MultiIndex.from_tuples(
            [(round(p_a, 3), round(p_b, 3)) for p_a in p_a_values for p_b in p_b_values], names=[r"$p_a$", r"$p_b$"]
        ),
        columns=sample_sizes,
    )
    table.index.name = "conversions"
    table.columns.name = "sample sizes"
    return table


def get_table_power_on_size_and_delta(
    p_a: float,
    sample_sizes: Iterable[int],
    first_errors: Iterable[float] = (0.05,),
    delta_values: Iterable[float] = None,
    delta_relative_values: Iterable[float] = None,
    interval_type: str = "wald",
    # alternative: str = "two-sided",
    amount: int = 10000,
<<<<<<< HEAD
=======
    as_numeric: bool = False,
>>>>>>> bb381d0a
) -> pd.DataFrame:
    """
    Table with power / empirical 1 type error = 1 - coverage for fixed size and effect.

    Parameters
    ----------
    p_a : Iterable[float]
        Conversion in A group
    sample_sizes : Iterable[float]
        Sizes for samples
    first_errors : Iterable[float], default : ``(0.05,)``
        First type error values
    delta_values : Iterable[float]
        Absolute delta values: p_b - p_a = delta
    delta_relative_values : Iterable[float]
<<<<<<< HEAD
        Relative delta values: delta_relative * p_a = p_b
=======
        Relative delta values: p_b = delta_relative * p_a
>>>>>>> bb381d0a
    interval_type : str
        interval_type for confidence interval
    alternative : str, default : ``"two-sided"``
        Alternative for static criteria - two-sided, less, greater
        Less means, that mean in first group less, than mean in second group
    amount : int, default : ``10000``
        Amount of generated samples for one n(trials amount), to estimate power
<<<<<<< HEAD
=======
    as_numeric : bool, default: ``False``
        The result of calculations can be obtained as a percentage string
        either as a number, this parameter could used to toggle.
        Works only for relative values of power.
>>>>>>> bb381d0a

    Returns
    -------
    table : pd.DataFrame
        Required table with power
    """
    trials = np.array(sample_sizes)
    if not (delta_values is None) ^ (delta_relative_values is None):
        raise RELATIVE_ABSOLUTE_DELTA_ERROR
    if delta_values is not None:
<<<<<<< HEAD
        p_b_values: np.ndarray = p_a - np.array(delta_values)
        grid_delta: np.ndarray = delta_values
        delta_name: str = r"$\Delta$-absolute"
    else:
        p_b_values: np.ndarray = p_a * np.array(delta_relative_values)
        grid_delta: np.ndarray = delta_relative_values
        delta_name: str = r"$\delta$-relative"
=======
        p_b_values: np.ndarray = p_a + np.array(delta_values)
        grid_delta: np.ndarray = delta_values
    else:
        p_b_values: np.ndarray = p_a * np.array(delta_relative_values)
        grid_delta: np.ndarray = [f"{np.round((x - 1) * 100, ROUND_DIGITS_PERCENT)}%" for x in delta_relative_values]
>>>>>>> bb381d0a
    if not np.all((p_b_values >= 0) & (p_b_values <= 1)):
        raise ValueError(f"Probability of success in group B must be positive, not {p_b_values}")

    values = [(round(a, ROUND_DIGITS), b) for a in first_errors for b in grid_delta]
    table: pd.DataFrame = pd.DataFrame(
<<<<<<< HEAD
        index=pd.MultiIndex.from_tuples(values, names=[r"$\alpha$", delta_name]),
        columns=trials,
    )
    table.columns.name = "sample sizes"
    sample_a = sps.binom.rvs(n=trials, p=p_a, size=(amount, trials.shape[0]))
    for alpha in first_errors:
        for p_b, delta in zip(p_b_values, grid_delta):
            sample_b = sps.binom.rvs(n=trials, p=p_b, size=(amount, trials.shape[0]))
            binom_kwargs = {
                "interval_type": interval_type,
                "a_success": sample_a,
                "b_success": sample_b,
                "a_trials": trials,
                "b_trials": trials,
                "confidence_level": 1 - alpha,
                #    "alternative": alternative,
            }
            conf_interval: types.ManyIntervalType = BinomTwoSampleCI.confidence_interval(**binom_kwargs)
            power: np.ndarray = helper_dir.__helper_calc_empirical_power(conf_interval)
            table.loc[(alpha, delta), trials] = [str(round(power_val * 100, 1)) + "%" for power_val in power]
    table_title: str = r"$1 - \beta$: power of criterion, " + (
        r"$p_a-p_b=\Delta$" if delta_values else r"$p_a\delta=p_b$"
=======
        index=pd.MultiIndex.from_tuples(values, names=[FIRST_TYPE_ERROR_COL_NAME, EFFECT_COL_NAME]),
        columns=trials,
>>>>>>> bb381d0a
    )
    table.columns.name = GROUP_SIZE_COL_NAME
    sample_a = sps.binom.rvs(n=trials, p=p_a, size=(amount, trials.shape[0]))
    for alpha in first_errors:
        for p_b, delta in zip(p_b_values, grid_delta):
            sample_b = sps.binom.rvs(n=trials, p=p_b, size=(amount, trials.shape[0]))
            binom_kwargs = {
                "interval_type": interval_type,
                "a_success": sample_a,
                "b_success": sample_b,
                "a_trials": trials,
                "b_trials": trials,
                "confidence_level": 1 - alpha,
                #    "alternative": alternative,
            }
            conf_interval: types.ManyIntervalType = BinomTwoSampleCI.confidence_interval(**binom_kwargs)
            power: np.ndarray = helper_dir.__helper_calc_empirical_power(conf_interval)
            if as_numeric:
                power = [round(power_val, ROUND_DIGITS_TABLE) for power_val in power]
            else:
                power = [str(round(power_val * 100, ROUND_DIGITS_PERCENT)) + "%" for power_val in power]
            table.loc[(alpha, delta), trials] = power
    return table


def iterate_for_sample_size(
    interval_type: str,
    first_errors: Iterable[float],
    second_errors: Iterable[float],
    p_a: float,
    p_b_values: Iterable[float],
    grid_delta: Iterable[float],
    amount: int,
) -> pd.DataFrame:
    """
    Iterate over params for different sample size
    """
    # values = [(round(a, ROUND_DIGITS), round(b, ROUND_DIGITS)) for a in first_errors for b in second_errors]
    # table: pd.DataFrame = pd.DataFrame(
    #     index=pd.MultiIndex.from_tuples(values, names=[r"$\alpha$", r"$\beta$"]),
    #     columns=grid_delta,
    # )
    multiindex = pd.MultiIndex.from_tuples([(eff,) for eff in grid_delta], names=[EFFECT_COL_NAME])
    multicols = pd.MultiIndex.from_tuples(
        [(f"({alpha}; {beta})",) for alpha in first_errors for beta in second_errors],
        names=[STAT_ERRORS_COL_NAME],
    )
    table: pd.DataFrame = pd.DataFrame(index=multiindex, columns=multicols)
    for alpha in first_errors:
        for beta in second_errors:
            power = 1 - beta
            for p_b, delta in zip(p_b_values, grid_delta):
                trials = helper_dir.__helper_bin_search_for_size(
                    interval_type=interval_type,
                    confidence_level=1 - alpha,
                    p_a=p_a,
                    p_b=p_b,
                    amount=amount,
                    power=power,
                )
                table.loc[delta, f"({alpha}; {beta})"] = trials
    return table


def get_table_sample_size_on_effect(
    interval_type: str = "wald",
    first_errors: Iterable[float] = (0.05,),
    second_errors: Iterable[float] = (0.2,),
    p_a: float = 0.5,
    delta_values: Iterable[float] = None,
    delta_relative_values: Iterable[float] = None,
    amount: int = 10000,
) -> pd.DataFrame:
    """
    Table for sample sizes with given effect and errors.

    Parameters
    ----------
    interval_type : str, default : ``"wald"``
        interval_type for confidence interval
    first_errors : Iterable[float], default : ``(0.05,)``
        First type error values
    second_errors : Iterable[float], default : ``(0.2,)``
        Second type error values
    p_a : Iterable[float]
        Conversion in A group, default : ``0.5``
    delta_values : Iterable[float]
        Absolute delta values: p_b - p_a = delta
    delta_relative_values : Iterable[float]
        Relative delta values: p_b = delta_relative * p_a
    amount : int, default : ``1000``
        Amount of generated samples for one n(trials amount), to estimate power

    Returns
    -------
    table : pd.DataFrame
        Required table with sample sizes
    """

    errors_condition = np.all((np.array(first_errors) >= 0) & (np.array(first_errors) <= 1)) and np.all(
        (np.array(second_errors) >= 0) & (np.array(second_errors) <= 1)
    )
    if not errors_condition:
        raise ValueError("Errors must be from 0 to 1")

    if (delta_values is not None) and (delta_relative_values is not None):
        raise RELATIVE_ABSOLUTE_DELTA_ERROR

    # If delta type not set => set to absolute
    if delta_values is None and delta_relative_values is None:
        delta_values = [p_a / 2]

    if delta_values is not None:
        p_b_values: np.ndarray = p_a + np.array(delta_values)
        grid_delta: np.ndarray = delta_values
    else:
        p_b_values: np.ndarray = p_a * np.array(delta_relative_values)
        grid_delta: np.ndarray = [f"{np.round((x - 1) * 100, ROUND_DIGITS_PERCENT)}%" for x in delta_relative_values]
    if not np.all((p_b_values >= 0) & (p_b_values <= 1)):
        raise ValueError(f"Probability of success in group B must be positive, not {p_b_values}")
    table = iterate_for_sample_size(interval_type, first_errors, second_errors, p_a, p_b_values, grid_delta, amount)
    return table


def iterate_for_delta(
    interval_type: str,
    first_errors: Iterable[float],
    second_errors: Iterable[float],
    sample_sizes: Iterable[int],
    p_a: float,
    amount: int,
    delta_type: str,
    as_numeric: bool = False,
) -> pd.DataFrame:
    """
    Helps to find effect for different params.
    """
    multiindex = pd.MultiIndex.from_tuples([(trials,) for trials in sample_sizes], names=[GROUP_SIZE_COL_NAME])
    multicols = pd.MultiIndex.from_tuples(
        [(f"({alpha}; {beta})",) for alpha in first_errors for beta in second_errors],
        names=[STAT_ERRORS_COL_NAME],
    )
    table: pd.DataFrame = pd.DataFrame(index=multiindex, columns=multicols)
    for alpha in first_errors:
        for beta in second_errors:
            power = 1 - beta
            for trials in sample_sizes:
                delta = helper_dir.__helper_bin_search_for_delta(
                    interval_type=interval_type,
                    confidence_level=1 - alpha,
                    p_a=p_a,
                    trials=trials,
                    amount=amount,
                    power=power,
                )
                if delta is not None and delta_type == "relative":
                    if as_numeric:
                        delta = round(abs(delta) / p_a, ROUND_DIGITS_TABLE) + 1
                    else:
                        delta = str(round(abs(delta) / p_a * 100, ROUND_DIGITS_PERCENT)) + "%"
                table.loc[trials, f"({alpha}; {beta})"] = delta
    return table


def get_table_effect_on_sample_size(
    interval_type: str = "wald",
    first_errors: Iterable[float] = (0.05,),
    second_errors: Iterable[float] = (0.2,),
    sample_sizes: Iterable[int] = (100,),
    p_a: float = 0.5,
    amount: int = 10000,
    delta_type: str = "relative",
    as_numeric: bool = False,
) -> pd.DataFrame:
    """
    Table for effects with given sample sizes and erros.
    If there are no effects satisfy first and second errors value will be set to None

    Parameters
    ----------
    interval_type : str, default : ``"wald"``
        interval_type for confidence interval
    first_errors : Iterable[float], default : ``(0.05,)``
        First type error values
    second_errors : Iterable[float], default : ``(0.2,)``
        Second type error values
    p_a : Iterable[float], default : ``0.5``
        Conversion in A group
    amount : int, default : ``10000``
        Amount of generated samples for one n(trials amount), to estimate power
    sample_sizes : Iterable[int], default : ``(100,)``
        Sample sizes for A/B group
    delta_type : str, default : ``"absolute``
        absolute or relative, if relative gives effect in percents: |delta| / p_a
    as_numeric : bool, default: ``False``
        The result of calculations can be obtained as a percentage string
        either as a number, this parameter could used to toggle.
        Works only for relative values of effect.

    Returns
    -------
    table : pd.DataFrame
        Required table with effects
    """
    errors_condition = np.all((np.array(first_errors) >= 0) & (np.array(first_errors) <= 1)) and np.all(
        (np.array(second_errors) >= 0) & (np.array(second_errors) <= 1)
    )
    if not errors_condition:
        error_mesage_errors: str = "Errors must be from 0 to 1"
        raise ValueError(error_mesage_errors)

    delta_types: List[str] = ["absolute", "relative"]
    if delta_type not in delta_types:
        raise ValueError(f"Delta type must be absolute relative, not {delta_type}")
    table: pd.DataFrame = iterate_for_delta(
        interval_type, first_errors, second_errors, sample_sizes, p_a, amount, delta_type, as_numeric
    )
    return table<|MERGE_RESOLUTION|>--- conflicted
+++ resolved
@@ -458,10 +458,7 @@
     interval_type: str = "wald",
     # alternative: str = "two-sided",
     amount: int = 10000,
-<<<<<<< HEAD
-=======
     as_numeric: bool = False,
->>>>>>> bb381d0a
 ) -> pd.DataFrame:
     """
     Table with power / empirical 1 type error = 1 - coverage for fixed size and effect.
@@ -477,11 +474,7 @@
     delta_values : Iterable[float]
         Absolute delta values: p_b - p_a = delta
     delta_relative_values : Iterable[float]
-<<<<<<< HEAD
-        Relative delta values: delta_relative * p_a = p_b
-=======
         Relative delta values: p_b = delta_relative * p_a
->>>>>>> bb381d0a
     interval_type : str
         interval_type for confidence interval
     alternative : str, default : ``"two-sided"``
@@ -489,13 +482,10 @@
         Less means, that mean in first group less, than mean in second group
     amount : int, default : ``10000``
         Amount of generated samples for one n(trials amount), to estimate power
-<<<<<<< HEAD
-=======
     as_numeric : bool, default: ``False``
         The result of calculations can be obtained as a percentage string
         either as a number, this parameter could used to toggle.
         Works only for relative values of power.
->>>>>>> bb381d0a
 
     Returns
     -------
@@ -506,53 +496,18 @@
     if not (delta_values is None) ^ (delta_relative_values is None):
         raise RELATIVE_ABSOLUTE_DELTA_ERROR
     if delta_values is not None:
-<<<<<<< HEAD
-        p_b_values: np.ndarray = p_a - np.array(delta_values)
-        grid_delta: np.ndarray = delta_values
-        delta_name: str = r"$\Delta$-absolute"
-    else:
-        p_b_values: np.ndarray = p_a * np.array(delta_relative_values)
-        grid_delta: np.ndarray = delta_relative_values
-        delta_name: str = r"$\delta$-relative"
-=======
         p_b_values: np.ndarray = p_a + np.array(delta_values)
         grid_delta: np.ndarray = delta_values
     else:
         p_b_values: np.ndarray = p_a * np.array(delta_relative_values)
         grid_delta: np.ndarray = [f"{np.round((x - 1) * 100, ROUND_DIGITS_PERCENT)}%" for x in delta_relative_values]
->>>>>>> bb381d0a
     if not np.all((p_b_values >= 0) & (p_b_values <= 1)):
         raise ValueError(f"Probability of success in group B must be positive, not {p_b_values}")
 
     values = [(round(a, ROUND_DIGITS), b) for a in first_errors for b in grid_delta]
     table: pd.DataFrame = pd.DataFrame(
-<<<<<<< HEAD
-        index=pd.MultiIndex.from_tuples(values, names=[r"$\alpha$", delta_name]),
-        columns=trials,
-    )
-    table.columns.name = "sample sizes"
-    sample_a = sps.binom.rvs(n=trials, p=p_a, size=(amount, trials.shape[0]))
-    for alpha in first_errors:
-        for p_b, delta in zip(p_b_values, grid_delta):
-            sample_b = sps.binom.rvs(n=trials, p=p_b, size=(amount, trials.shape[0]))
-            binom_kwargs = {
-                "interval_type": interval_type,
-                "a_success": sample_a,
-                "b_success": sample_b,
-                "a_trials": trials,
-                "b_trials": trials,
-                "confidence_level": 1 - alpha,
-                #    "alternative": alternative,
-            }
-            conf_interval: types.ManyIntervalType = BinomTwoSampleCI.confidence_interval(**binom_kwargs)
-            power: np.ndarray = helper_dir.__helper_calc_empirical_power(conf_interval)
-            table.loc[(alpha, delta), trials] = [str(round(power_val * 100, 1)) + "%" for power_val in power]
-    table_title: str = r"$1 - \beta$: power of criterion, " + (
-        r"$p_a-p_b=\Delta$" if delta_values else r"$p_a\delta=p_b$"
-=======
         index=pd.MultiIndex.from_tuples(values, names=[FIRST_TYPE_ERROR_COL_NAME, EFFECT_COL_NAME]),
         columns=trials,
->>>>>>> bb381d0a
     )
     table.columns.name = GROUP_SIZE_COL_NAME
     sample_a = sps.binom.rvs(n=trials, p=p_a, size=(amount, trials.shape[0]))
