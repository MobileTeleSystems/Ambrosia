#  Copyright 2022 MTS (Mobile Telesystems)
#
#  Licensed under the Apache License, Version 2.0 (the "License");
#  you may not use this file except in compliance with the License.
#  You may obtain a copy of the License at
#
#      http://www.apache.org/licenses/LICENSE-2.0
#
#  Unless required by applicable law or agreed to in writing, software
#  distributed under the License is distributed on an "AS IS" BASIS,
#  WITHOUT WARRANTIES OR CONDITIONS OF ANY KIND, either express or implied.
#  See the License for the specific language governing permissions and
#  limitations under the License.

"""
Experiment design methods.

Module contains `Designer` core class and `design` method which are
intended to conduct the experiment design for A/B/.. tests via different
methods.

Experiment design of the individual metric is based on its historical data
and could be done for any parameter from the self-dependent triplet:
group size, effect size and experiment power.

Currently, experiment design problem could be solved using data provided
in form of both pandas and Spark(with some restrictions) dataframes.
"""
from __future__ import annotations

from typing import List, Optional

import numpy as np
import pandas as pd
import yaml

import ambrosia.tools.bin_intervals as bin_pkg
import ambrosia.tools.theoretical_tools as theory_pkg
from ambrosia import types
from ambrosia.tools.ab_abstract_component import ABMetaClass, ABToolAbstract, SimpleDesigner

from .handlers import EmpiricHandler, TheoryHandler, calc_prob_control_class

SIZE: str = "size"
EFFECT: str = "effect"
POWER: str = "power"
BINARY_DESIGN_METHODS: List[str] = ["theory", "binary"]


class Designer(yaml.YAMLObject, ABToolAbstract, metaclass=ABMetaClass):
    """
    Unit for experiments and pilots parameters design.

    Enables to design missing experiment parameters using historical data.
    The main related to each other designable parameters for a single metric are:

        - Effect (Minimal Detectible Effect):
            old_mean_metric_value * effect_value = new_mean_metric_value
        - Sample size:
            Number of research objects in sample
            (for example number of users and their retention).
        - Errors (I type error, II type error):
            I error (alpha):
                Probability to detect presence of effect
                for equally distributed samples.
            II error (beta):
                Probability not to find effect
                for differently distributed samples.

    Parameters
    ----------
    dataframe : PassedDataType, optional
        DataFrame with metrics historical values.
    sizes : SampleSizeType, optional
        Values of research objects number in groups samples during
        the experiment.
    effects : EffectType, optional
        Effects values that are expected during the experiment.
    first_type_errors : StatErrorType, default: ``0.05``
        I type error bounds
        P (detect difference for equal) < alpha.
    second_type_errors : StatErrorType, default: ``0.2``
        II type error bounds
        P (suppose equality for different groups) < beta.
    metrics : MetricNamesType, optional
        Column names of metrics in dataframe to be designed.
    method : str, optional
        Method used for experiment design.
        Can be ``"theory"``, ``"empiric"`` or ``"binary"``.


    Attributes
    ----------
    dataframe : PassedDataType
        DataFrame with metrics historocal values.
    sizes : SampleSizeType
        Number of research objects in group samples.
    effects : EffectType
        Effects values in the experiment.
    first_type_errors : StatErrorType, default: ``0.05``
        I type errors.
    second_type_errors : StatErrorType, default: ``0.2``
        II type errors.
    metrics : MetricNamesType
        Column names of metrics in dataframe to be designed.
    method : str
        Method used for experiment design.

    Examples
    --------
    We have retention labels for users of mobile app for previous month.
    Suppose old_retention = ``0.3``, that is 30% of users returned to the app
    in a month after installation.

    Let us fix the following parameters:
        I type error (alpha) = ``0.05``
        (5% of equal samples we can suppose to be different).

        II type error (beta) = ``0.2``
        (20% of different sampels we can suppose to be equal).

    We add onboarding to our app and want to estimate an effect, by A/B testing
    and wish to increase retention value to 31% percents, so our effect
    parameter gets value of ``1.0(3)``. Now we want to find how much users we
    need in both groups to detect such effect.

    We can use ``Designer`` class in the following way:

    >>> designer = Designer(dataframe=df, metric='retention', effect=1.033)
    >>> designer.run("size")

    Note, that default values for errors are:
        ``first_type_error`` = ``0.05``

        ``second_type_error`` = ``0.2``

    Then we get dataframe that contains value of  sufficient number of users
    for our experiment.

    Notes
    -----

    Constructors:

    >>> designer = Designer()
    >>> # You can pass an Iterable or single object for some parameters
    >>> designer = Designer(
    >>>     dataframe=df,
    >>>     sizes=[100, 200],
    >>>     metrics='LTV',
    >>>     effects=1.05
    >>> )
    >>> designer = Desginer(sizes=1000, metrics=['retention', 'LTV'])
    >>> # You can use path to .csv table for pandas
    >>> designer = Designer('./data/table.csv')

    Setters:

    >>> designer.set_first_errors([0.05, 0.01])
    >>> desginer.set_dataframe(df)

    Run:

    >>> # One can pass arguments and they will have higher priority
    >>> designer.run('size', effects=1.1)
    >>> designer.run('effect', sizes=[500, 1000], metrics='retention')
    >>> # You can set method (watch below)
    >>> designer.run('effect', sizes=[500, 1000], metrics='retention', method='binary')

    Load from yaml config:

    >>> config = '''
            !splitter # <--- this is yaml tag (!important)
                effects:
                    - 0.9
                    - 1.05
                sizes:
                    - 1000
        '''
    >>> designer = yaml.load(config)
    >>> # Or use the implmented function
    >>> designer = load_from_config(config)

    Use standalone function instead of a class:

    >>> design('size', dataframe=df, effects=1.05, metrics='retention')
    """

    # YAML tag for loading from configs
    yaml_tag = "!designer"

    def set_first_errors(self, first_type_errors: types.StatErrorType) -> None:
        if isinstance(first_type_errors, float):
            self.__alpha = [first_type_errors]
        else:
            self.__alpha = first_type_errors

    def set_second_errors(self, second_type_errors: types.StatErrorType) -> None:
        if isinstance(second_type_errors, float):
            self.__beta = [second_type_errors]
        else:
            self.__beta = second_type_errors

    def set_sizes(self, sizes: types.SampleSizeType) -> None:
        if isinstance(sizes, int):
            self.__size = [sizes]
        else:
            self.__size = sizes

    def set_effects(self, effects: types.EffectType) -> None:
        if isinstance(effects, (float, int)):
            self.__effect = [effects]
        else:
            self.__effect = effects

    def set_dataframe(self, dataframe: types.PassedDataType) -> None:
        if isinstance(dataframe, str):
            if dataframe.endswith(".csv"):
                self.__df = pd.read_csv(dataframe)
            else:
                raise ValueError("File name must ends with .csv")
        else:
            self.__df = dataframe

    def set_method(self, method: str) -> None:
        self.__method = method

    def set_metrics(self, metrics: str) -> None:
        if isinstance(metrics, types.MetricNameType):
            self.__metrics = [metrics]
        else:
            self.__metrics = metrics

    def __init__(
        self,
        dataframe: Optional[types.PassedDataType] = None,
        sizes: Optional[types.SampleSizeType] = None,
        effects: Optional[types.EffectType] = None,
        first_type_errors: types.StatErrorType = 0.05,
        second_type_errors: types.StatErrorType = 0.2,
        metrics: Optional[types.MetricNamesType] = None,
        method: str = "theory",
    ):
        """
        Designer class constructor to initialize the object.
        """
        self.set_first_errors(first_type_errors)
        self.set_second_errors(second_type_errors)
        self.set_sizes(sizes)
        self.set_effects(effects)
        self.set_metrics(metrics)
        self.set_dataframe(dataframe)
        self.set_method(method)

    def __getstate__(self):
        """
        Get the state of the object to serialize.
        """
        return dict(
            effects=self.__effect,
            sizes=self.__size,
            first_type_errors=self.__alpha,
            second_type_errors=self.__beta,
            metrics=self.__metrics,
            method=self.__method,
        )

    @classmethod
    def from_yaml(cls, loader: yaml.Loader, node: yaml.Node):
        kwargs = loader.construct_mapping(node)
        return cls(**kwargs)

    @staticmethod
    def __dataframe_handler(handler: SimpleDesigner, parameter: str, **kwargs) -> pd.DataFrame:
        """
        Handles different dataframe types.
        Now pandas and spark are available.
        """
        if parameter == SIZE:
            return handler.size_design(**kwargs)
        elif parameter == EFFECT:
            return handler.effect_design(**kwargs)
        elif parameter == POWER:
            return handler.power_design(**kwargs)
        else:
            raise ValueError(f"Only {SIZE}, {EFFECT} and {POWER} parameters of the experiment could be designed.")

    @staticmethod
    def __theory_design(label: str, args: types._UsageArgumentsType, **kwargs) -> types.DesignerResult:
        """
        Designing an experiment, using a theoretical approach.
        """
        result: types.DesignerResult = {}
        for metric_name in args["metric"]:
            kwargs["dataframe"] = args["df"]
            kwargs["column"] = metric_name
            kwargs["first_errors"] = np.array(args["alpha"])
            if label == SIZE:
                kwargs["effects"] = args[EFFECT]
                kwargs["second_errors"] = np.array(args["beta"])
            elif label == EFFECT:
                kwargs["sample_sizes"] = args[SIZE]
                kwargs["second_errors"] = np.array(args["beta"])
            elif label == POWER:
                kwargs["sample_sizes"] = args[SIZE]
                kwargs["effects"] = args[EFFECT]
            result[metric_name] = Designer.__dataframe_handler(TheoryHandler(), label, **kwargs)
        if len(args["metric"]) == 1:
            return result[args["metric"][0]]
        else:
            return result

    @staticmethod
    def __empiric_design(label: str, args: types._UsageArgumentsType, **kwargs) -> types.DesignerResult:
        """
        Designing an experiment, using an empirical approach.
        """
        kwargs["dataframe"] = args["df"]
        kwargs["alphas"] = np.array(args["alpha"])
        kwargs["metrics"] = args["metric"]
        if label == SIZE:
            kwargs["effects"] = args[EFFECT]
            kwargs["betas"] = np.array(args["beta"])
        elif label == EFFECT:
            kwargs["group_sizes"] = args[SIZE]
            kwargs["betas"] = np.array(args["beta"])
        elif label == POWER:
            groups_ratio: float = kwargs.pop("groups_ratio") if "groups_ratio" in kwargs else 1.0
            kwargs["sample_sizes_a"] = args[SIZE]
            kwargs["sample_sizes_b"] = [int(groups_ratio * size) for size in args[SIZE]]
            kwargs["effects"] = args[EFFECT]
        return Designer.__dataframe_handler(EmpiricHandler(), label, **kwargs)

    @staticmethod
    def __binary_design(label: str, args: types._UsageArgumentsType, **kwargs) -> types.DesignerResult:
        """
        Designing an experiment, using the approach for binary metrics.
        """
        result: types.DesignerResult = {}
        kwargs["first_errors"] = np.array(args["alpha"])
        for metric_name in args["metric"]:
            kwargs["p_a"] = calc_prob_control_class(args["df"], metric_name)
            if label == SIZE:
                kwargs["delta_relative_values"] = args[EFFECT]
                kwargs["second_errors"] = args["beta"]
                result[metric_name] = bin_pkg.get_table_sample_size_on_effect(**kwargs)
            elif label == EFFECT:
                kwargs["second_errors"] = args["beta"]
                kwargs["sample_sizes"] = args[SIZE]
                result[metric_name] = bin_pkg.get_table_effect_on_sample_size(**kwargs)
            elif label == POWER:
                kwargs["delta_relative_values"] = args[EFFECT]
                kwargs["sample_sizes"] = args[SIZE]
                result[metric_name] = bin_pkg.get_table_power_on_size_and_delta(**kwargs)
        if len(args["metric"]) == 1:
            return result[args["metric"][0]]
        else:
            return result

    @staticmethod
    def __pre_design(label: str, args: types._UsageArgumentsType, **kwargs) -> types.DesignerResult:
        """
        Helper function for run() method logic.
        """
        admissible_methods: List[str] = ["theory", "empiric", "binary"]
        if args["method"] == "theory":
            return Designer.__theory_design(label, args, **kwargs)
        elif args["method"] == "empiric":
            return Designer.__empiric_design(label, args, **kwargs)
        elif args["method"] == "binary":
            return Designer.__binary_design(label, args, **kwargs)
        else:
            raise ValueError(f'Choose method from {", ".join(admissible_methods)}, got {args["method"]}')

    def run(
        self,
        to_design: str,
        method: Optional[str] = None,
        sizes: Optional[types.SampleSizeType] = None,
        effects: Optional[types.EffectType] = None,
        first_type_errors: Optional[types.StatErrorType] = None,
        second_type_errors: Optional[types.StatErrorType] = None,
        dataframe: Optional[types.PassedDataType] = None,
        metrics: Optional[types.MetricNamesType] = None,
        **kwargs,
    ) -> types.DesignerResult:
        """
        Perform an experiment design for chosen parameter and metrics
        using historical data.

        Parameters
        ----------
        to_design : str
           Parameter that will be designed using historical data.
           Can take the values of ``"size"``, ``"effect"`` or ``"power"``.
        method : str, optional
            Method used for experiment design.
            Can be ``"theory"``, ``"empiric"`` or ``"binary"``.
        sizes : SampleSizeType, optional
            Values of research objects number in groups samples during
            the experiment.
            If is not provided, must exist as proper class attribute.
        effects : EffectType, optional
            Effects for experiment
            If is not provided, must exist as proper class attribute.
        first_type_errors : StatErrorType, optional
            I type error bounds
            P (detect difference for equal) < alpha.
        second_type_errors : StatErrorType, optional
            II type error bounds
            P (suppose equality for different groups) < beta.
        dataframe : PassedDataType, optional
            DataFrame with metrics historical values.
            If is not provided, must exist as proper class attribute.
        metrics : MetricNamesType, optional
            Column names of metrics in dataframe to be designed.
            If not provided, must exist as proper class attribute.
        **kwargs : Dict
            Other keyword arguments.

        Other Parameters
        ----------------
        as_numeric : bool, default: ``False``
            The result of calculations can be obtained as a percentage string
            either as a number, this parameter could used to toggle.
        groups_ratio : float, default: ``1.0``
            Ratio between two groups.
<<<<<<< HEAD
            Acceptable only for ``"theory"`` method!
=======
>>>>>>> 72be187d
        alternative : str, default: ``"two-sided"``
            Alternative hypothesis, can be ``"two-sided"``, ``"greater"``
            or ``"less"``.
            ``"greater"`` - if effect is positive.
            ``"less"`` - if effect is negative.
<<<<<<< HEAD
            Acceptable only for ``"theory"`` method!
=======
>>>>>>> 72be187d
        stabilizing_method : str, default: ``"asin"``
            Effect trasformation. Can be ``"asin"`` and ``"norm"``.
            For non-binary metrics: only ``"norm"`` is accceptable.
            For binary metrics: ``"norm"`` and ``"asin"``, but ``"asin"``
            is more robust and accurate.
            Acceptable only for ``"theory"`` method and actual for binary metrics!

        Returns
        -------
        result : DesignerResult
            Table or dictionary with the results of parameter design for each
            metric.
        """
        if isinstance(effects, (float, int)):
            effects = [effects]
        if isinstance(sizes, int):
            sizes = [sizes]
        if isinstance(first_type_errors, float):
            first_type_errors = [first_type_errors]
        if isinstance(second_type_errors, float):
            second_type_errors = [second_type_errors]
        if isinstance(metrics, types.MetricNameType):
            metrics = [metrics]

        arguments_choice: types._PrepareArgumentsType = {
            "df": (self.__df, dataframe),
            "alpha": (self.__alpha, first_type_errors),
            "metric": (self.__metrics, metrics),
            "method": (self.__method, method),
        }

        designable_parameters: List[str] = [SIZE, EFFECT, POWER]
        if to_design == SIZE:
            arguments_choice[EFFECT] = (self.__effect, effects)
            arguments_choice["beta"] = (self.__beta, second_type_errors)
            chosen_args: types._UsageArgumentsType = Designer._prepare_arguments(arguments_choice)
            return Designer.__pre_design(SIZE, chosen_args, **kwargs)
        elif to_design == EFFECT:
            arguments_choice[SIZE] = (self.__size, sizes)
            arguments_choice["beta"] = (self.__beta, second_type_errors)
            chosen_args: types._UsageArgumentsType = Designer._prepare_arguments(arguments_choice)
            return Designer.__pre_design(EFFECT, chosen_args, **kwargs)
        elif to_design == POWER:
            arguments_choice[SIZE] = (self.__size, sizes)
            arguments_choice[EFFECT] = (self.__effect, effects)
            chosen_args: types._UsageArgumentsType = Designer._prepare_arguments(arguments_choice)
            return Designer.__pre_design(POWER, chosen_args, **kwargs)
        else:
            raise ValueError(f'Incorrect parameter name to design, choose from {", ".join(designable_parameters)}')


def load_from_config(yaml_config: str, loader: type = yaml.Loader) -> Designer:
    """
    Restore a ``Designer`` class instance from a yaml config.

    For yaml_config you can pass file name with config,
    it must ends with .yaml, for example: "config.yaml".

    For loader you can choose SafeLoader.
    """
    if isinstance(yaml_config, str) and yaml_config.endswith(".yaml"):
        with open(yaml_config, "r", encoding="utf8") as file:
            return yaml.load(file, Loader=loader)
    return yaml.load(yaml_config, Loader=loader)


def design(
    to_design,
    dataframe: types.PassedDataType,
    metrics: types.MetricNamesType,
    sizes: types.SampleSizeType = None,
    effects: types.EffectType = None,
    first_type_errors: types.StatErrorType = (0.05,),
    second_type_errors: types.StatErrorType = (0.2,),
    method: str = "theory",
    **kwargs,
) -> types.DesignerResult:
    """
    Function wrapper around the ``Designer`` class.

    Make experiment design based on historical data using passed arguments.

    Creates an instance of the ``Designer`` class internally and execute
    run method with corresponding arguments.

    Parameters
    ----------
    to_design : str
        Parameter that will be designed using historical data.
        Can take the values of ``"size"``, ``"effect"`` or ``"power"``.
    dataframe : PassedDataType
        DataFrame with metrics historical values.
    metrics : MetricNamesType
        Column names of metrics in dataframe to be designed.
    sizes : SampleSizeType, optional
        Values of research objects number in groups samples during
        the experiment.
        If is not provided, ``effects`` value must be defined.
    effects : EffectType, optional
        Effects for experiment
        If is not provided, ``sizes`` value must be defined.
    first_type_errors : StatErrorType, default: ``(0.05,)``
        I type error bounds
        P (detect difference for equal) < alpha.
    second_type_errors : StatErrorType, default: ``(0.2,)``
        II type error bounds
        P (suppose equality for different groups) < beta.
    method : str, default: ``"theory"``
        Method used for experiment design.
        Can be ``"theory"``, ``"empiric"`` or ``"binary"``.
    **kwargs : Dict
        Other keyword arguments.

    Other Parameters
    ----------------
    as_numeric : bool, default: ``False``
        The result of calculations can be obtained as a percentage string
        either as a number, this parameter could used to toggle.
    groups_ratio : float, default: ``1.0``
        Ratio between two groups.
<<<<<<< HEAD
        Acceptable only for ``"theory"`` method!
=======
>>>>>>> 72be187d
    alternative : str, default: ``"two-sided"``
        Alternative hypothesis, can be ``"two-sided"``, ``"greater"``
        or ``"less"``.
        ``"greater"`` - if effect is positive.
        ``"less"`` - if effect is negative.
<<<<<<< HEAD
        Acceptable only for ``"theory"`` method!
=======
>>>>>>> 72be187d
    stabilizing_method : str, default: ``"asin"``
        Effect trasformation. Can be ``"asin"`` and ``"norm"``.
        For non-binary metrics: only ``"norm"`` is accceptable.
        For binary metrics: ``"norm"`` and ``"asin"``, but ``"asin"``
        is more robust and accurate.
        Acceptable only for ``"theory"`` method and actual for binary metrics!

    Returns
    -------
    result : DesignerResult
        Table or dictionary with the results of parameter design for each
        metric.
    """
    return Designer(
        dataframe=dataframe,
        metrics=metrics,
        first_type_errors=first_type_errors,
        second_type_errors=second_type_errors,
        sizes=sizes,
        effects=effects,
        method=method,
    ).run(to_design, **kwargs)


def design_binary_size(
    prob_a: float,
    effects: types.EffectType,
    first_type_errors: types.StatErrorType = (0.05,),
    second_type_errors: types.StatErrorType = (0.2,),
    method: str = "theory",
    groups_ratio: float = 1.0,
    alternative: str = "two-sided",
    stabilizing_method: str = "asin",
    **kwargs,
) -> pd.DataFrame:
    """
    Design size for binary metrics.

    Parameters
    ----------
    prob_a : float
        Probability of success for the control group.
    effects : EffectType
        List or single value of relative effects.
        For example: ``1.05``, ``[1.05, 1.2]``.
    first_type_errors : StatErrorType, default: ``(0.05,)``
       I type error bounds
       P (detect difference for equal) < alpha.
    second_type_errors : StatErrorType, default: ``(0.2,)``
       II type error bounds
       P (suppose equality for different groups) < beta.
    method : str, default: ``"theory"``
        Supports 2 methods: ``"theory"`` and ``"binary"``
        ``"theory"`` ~ by formula using statsmodels solve_power mechanism
        ``"binary"`` ~ using different types of intervals
    groups_ratio : float, default: ``1.0``
        Ratio between two groups.
    alternative : str, default: ``"two-sided"``
        Alternative hypothesis, can be ``"two-sided"``, ``"greater"``
        or ``"less"``.
        ``"greater"`` - if effect is positive.
        ``"less"`` - if effect is negative.
    stabilizing_method : str, default: ``"asin"``
        Effect trasformation. Can be ``"asin"`` and ``"norm"``.
        For non-binary metrics: only ``"norm"`` is accceptable.
        For binary metrics: ``"norm"`` and ``"asin"``, but ``"asin"``
        is more robust and accurate.
    **kwargs : Dict
        Other keyword arguments.

    Returns
    -------
    result_table : pd.DataFrame
        Table with results of design.
    """
    if isinstance(effects, (float, int)):
        effects = [effects]
    if isinstance(first_type_errors, float):
        first_type_errors = [first_type_errors]
    if isinstance(second_type_errors, float):
        second_type_errors = [second_type_errors]
    if method == "theory":
        return theory_pkg.get_table_sample_size(
            mean=prob_a,
            std=None,
            effects=effects,
            first_errors=first_type_errors,
            second_errors=second_type_errors,
            target_type="binary",
            groups_ratio=groups_ratio,
            alternative=alternative,
            stabilizing_method=stabilizing_method,
        )
    elif method == "binary":
        return bin_pkg.get_table_sample_size_on_effect(
            p_a=prob_a,
            first_errors=first_type_errors,
            second_errors=second_type_errors,
            delta_relative_values=effects,
            **kwargs,
        )
    else:
        raise ValueError(f"Choose valid method from {BINARY_DESIGN_METHODS}, got {method}")


def design_binary_effect(
    prob_a: float,
    sizes: types.SampleSizeType,
    first_type_errors: types.StatErrorType = (0.05,),
    second_type_errors: types.StatErrorType = (0.2,),
    method: str = "theory",
    groups_ratio: float = 1.0,
    alternative: str = "two-sided",
    stabilizing_method: str = "asin",
<<<<<<< HEAD
=======
    as_numeric: bool = False,
>>>>>>> 72be187d
    **kwargs,
) -> pd.DataFrame:
    """
    Design effect for binary metrics.

    Parameters
    ----------
    prob_a : float
         Probability of success for the control group.
    sizes : SampleSizeType
        List or single value of group sizes.
        For example: ``100``, ``[100, 200]``.
    first_type_errors : StatErrorType, default: ``(0.05,)``
       I type error bounds
       P (detect difference for equal) < alpha.
    second_type_errors : StatErrorType, default: ``(0.2,)``
       II type error bounds
       P (suppose equality for different groups) < beta.
    method: str, default: ``"theory"``
        Supports 2 methods: ``"theory"`` and ``"binary"``
        ``"theory"`` ~ by formula using statsmodels solve_power mechanism
        ``"binary"`` ~ using different types of intervals
    groups_ratio : float, default: ``1.0``
        Ratio between two groups.
    alternative : str, default: ``"two-sided"``
        Alternative hypothesis, can be ``"two-sided"``, ``"greater"``
        or ``"less"``.
        ``"greater"`` - if effect is positive.
        ``"less"`` - if effect is negative.
    stabilizing_method : str, default: ``"asin"``
        Effect trasformation. Can be ``"asin"`` and ``"norm"``.
        For non-binary metrics: only ``"norm"`` is accceptable.
        For binary metrics: ``"norm"`` and ``"asin"``, but ``"asin"``
        is more robust and accurate.
<<<<<<< HEAD
=======
    as_numeric : bool, default: ``False``
        The result of calculations can be obtained as a percentage string
        either as a number, this parameter could used to toggle.
>>>>>>> 72be187d
    **kwargs : Dict
        Other keyword arguments.

    Returns
    -------
    result_table : pd.DataFrame
        Table with results of design.
    """
    if isinstance(sizes, int):
        sizes = [sizes]
    if isinstance(first_type_errors, float):
        first_type_errors = [first_type_errors]
    if isinstance(second_type_errors, float):
        second_type_errors = [second_type_errors]
    if method == "theory":
        return theory_pkg.get_minimal_effects_table(
            mean=prob_a,
            std=None,
            sample_sizes=sizes,
            first_errors=first_type_errors,
            second_errors=second_type_errors,
<<<<<<< HEAD
=======
            as_numeric=as_numeric,
>>>>>>> 72be187d
            target_type="binary",
            groups_ratio=groups_ratio,
            alternative=alternative,
            stabilizing_method=stabilizing_method,
        )
    elif method == "binary":
        return bin_pkg.get_table_effect_on_sample_size(
<<<<<<< HEAD
            p_a=prob_a, sample_sizes=sizes, first_errors=first_type_errors, second_errors=second_type_errors, **kwargs
=======
            p_a=prob_a,
            sample_sizes=sizes,
            first_errors=first_type_errors,
            second_errors=second_type_errors,
            as_numeric=as_numeric,
            **kwargs,
>>>>>>> 72be187d
        )
    else:
        raise ValueError(f"Choose valid method from {BINARY_DESIGN_METHODS}, got {method}")


def design_binary_power(
    prob_a: float,
    sizes: types.SampleSizeType,
    effects: types.EffectType,
    first_type_errors: types.StatErrorType = (0.05,),
    method: str = "theory",
    groups_ratio: float = 1.0,
    alternative: str = "two-sided",
    stabilizing_method: str = "asin",
<<<<<<< HEAD
=======
    as_numeric: bool = False,
>>>>>>> 72be187d
    **kwargs,
) -> pd.DataFrame:
    """
    Design power for binary metrics.

    Parameters
    ----------
    prob_a : float
       Probability of success for the control group.
    sizes : SampleSizeType
        List of single value of group sizes.
        For example: ``100``, ``[100, 200]``.
    effects : EffectType
        List or single value of relative effects.
        For example: ``1.05``, ``[1.05, 1.2]``.
    first_type_errors : StatErrorType, default: ``(0.05,)``
       I type error bounds
       P (detect difference for equal) < alpha.
    method: str, default: ``"theory"``
        Supports 2 methods: ``"theory"`` and ``"binary"``
        ``"theory"`` ~ by formula using statsmodels solve_power mechanism
        ``"binary"`` ~ using different types of intervals
    groups_ratio : float, default: ``1.0``
        Ratio between two groups.
    alternative : str, default: ``"two-sided"``
        Alternative hypothesis, can be ``"two-sided"``, ``"greater"``
        or ``"less"``.
        ``"greater"`` - if effect is positive.
        ``"less"`` - if effect is negative.
    stabilizing_method : str, default: ``"asin"``
        Effect trasformation. Can be ``"asin"`` and ``"norm"``.
        For non-binary metrics: only ``"norm"`` is accceptable.
        For binary metrics: ``"norm"`` and ``"asin"``, but ``"asin"``
        is more robust and accurate.
<<<<<<< HEAD
=======
    as_numeric : bool, default: ``False``
        The result of calculations can be obtained as a percentage string
        either as a number, this parameter could used to toggle.
>>>>>>> 72be187d
    **kwargs : Dict
        Other keyword arguments.

    Returns
    -------
    result_table : pd.DataFrame
        Table with results of design.
    """
    if isinstance(effects, (int, float)):
        effects = [effects]
    if isinstance(sizes, int):
        sizes = [sizes]
    if isinstance(first_type_errors, float):
        first_type_errors = [first_type_errors]
    if method == "theory":
        return theory_pkg.get_power_table(
            mean=prob_a,
            std=None,
            sample_sizes=sizes,
            effects=effects,
            first_errors=first_type_errors,
<<<<<<< HEAD
=======
            as_numeric=as_numeric,
>>>>>>> 72be187d
            target_type="binary",
            groups_ratio=groups_ratio,
            alternative=alternative,
            stabilizing_method=stabilizing_method,
        )
    elif method == "binary":
        return bin_pkg.get_table_power_on_size_and_delta(
            p_a=prob_a,
            sample_sizes=sizes,
            first_errors=first_type_errors,
            delta_relative_values=effects,
<<<<<<< HEAD
=======
            as_numeric=as_numeric,
>>>>>>> 72be187d
            **kwargs,
        )
    else:
        raise ValueError(f"Choose valid method from {BINARY_DESIGN_METHODS}, got {method}")


def design_binary(
    to_design: str,
    prob_a: float,
    sizes: Optional[types.SampleSizeType] = None,
    effects: Optional[types.EffectType] = None,
    first_type_errors: types.StatErrorType = (0.05,),
    second_type_errors: types.StatErrorType = (0.2,),
    method: str = "theory",
    groups_ratio: float = 1.0,
    alternative: str = "two-sided",
    stabilizing_method: str = "asin",
    **kwargs,
) -> pd.DataFrame:
    """
    Design of experiment parameters for binary metrics based
    on a known conversion value.

    Parameters
    ----------
    to_design : str
        Parameter to design.
    prob_a : float
        Probability of success for the control group.
    sizes : SampleSizeType, optional
        List or single value of group sizes.
        For example: ``100``, ``[100, 200]``.
    effects : EffectType, optional
        List of single value of relative effects.
        For example: 1.05, [1.05, 1.2].
    first_type_errors : StatErrorType, default: ``(0.05, )``
        I type error bounds
        P (detect difference for equal) < alpha.
    second_type_errors : StatErrorType, default: ``(0.2,)``
        II type error bounds
        P (suppose equality for different groups) < beta.
    method: str, default: ``"theory"``
        Supports 2 methods: ``"theory"`` and ``"binary"``
        ``"theory"`` ~ by formula using statsmodels solve_power mechanism
        ``"binary"`` ~ using different types of intervals
    groups_ratio : float, default: ``1.0``
        Ratio between two groups.
    alternative : str, default: ``"two-sided"``
        Alternative hypothesis, can be ``"two-sided"``, ``"greater"``
        or ``"less"``.
        ``"greater"`` - if effect is positive.
        ``"less"`` - if effect is negative.
    stabilizing_method : str, default: ``"asin"``
        Effect trasformation. Can be ``"asin"`` and ``"norm"``.
        For non-binary metrics: only ``"norm"`` is accceptable.
        For binary metrics: ``"norm"`` and ``"asin"``, but ``"asin"``
        is more robust and accurate.
<<<<<<< HEAD

=======
>>>>>>> 72be187d
    **kwargs : Dict
        Other keyword arguments.

    Returns
    -------
    result_table : pd.DataFrame
        Table with results of design.
    """
    if to_design == SIZE:
        return design_binary_size(
            prob_a,
            effects,
            first_type_errors,
            second_type_errors,
            method,
            groups_ratio,
            alternative,
            stabilizing_method,
            **kwargs,
        )
    elif to_design == EFFECT:
        return design_binary_effect(
            prob_a,
            sizes,
            first_type_errors,
            second_type_errors,
            method,
            groups_ratio,
            alternative,
            stabilizing_method,
            **kwargs,
        )
    elif to_design == POWER:
        return design_binary_power(
            prob_a, sizes, effects, first_type_errors, method, groups_ratio, alternative, stabilizing_method, **kwargs
        )
    else:
        raise ValueError(f"Only {SIZE}, {EFFECT} and {POWER} parameters of the binary experiment could be designed.")<|MERGE_RESOLUTION|>--- conflicted
+++ resolved
@@ -425,19 +425,11 @@
             either as a number, this parameter could used to toggle.
         groups_ratio : float, default: ``1.0``
             Ratio between two groups.
-<<<<<<< HEAD
-            Acceptable only for ``"theory"`` method!
-=======
->>>>>>> 72be187d
         alternative : str, default: ``"two-sided"``
             Alternative hypothesis, can be ``"two-sided"``, ``"greater"``
             or ``"less"``.
             ``"greater"`` - if effect is positive.
             ``"less"`` - if effect is negative.
-<<<<<<< HEAD
-            Acceptable only for ``"theory"`` method!
-=======
->>>>>>> 72be187d
         stabilizing_method : str, default: ``"asin"``
             Effect trasformation. Can be ``"asin"`` and ``"norm"``.
             For non-binary metrics: only ``"norm"`` is accceptable.
@@ -558,19 +550,11 @@
         either as a number, this parameter could used to toggle.
     groups_ratio : float, default: ``1.0``
         Ratio between two groups.
-<<<<<<< HEAD
-        Acceptable only for ``"theory"`` method!
-=======
->>>>>>> 72be187d
     alternative : str, default: ``"two-sided"``
         Alternative hypothesis, can be ``"two-sided"``, ``"greater"``
         or ``"less"``.
         ``"greater"`` - if effect is positive.
         ``"less"`` - if effect is negative.
-<<<<<<< HEAD
-        Acceptable only for ``"theory"`` method!
-=======
->>>>>>> 72be187d
     stabilizing_method : str, default: ``"asin"``
         Effect trasformation. Can be ``"asin"`` and ``"norm"``.
         For non-binary metrics: only ``"norm"`` is accceptable.
@@ -685,10 +669,7 @@
     groups_ratio: float = 1.0,
     alternative: str = "two-sided",
     stabilizing_method: str = "asin",
-<<<<<<< HEAD
-=======
     as_numeric: bool = False,
->>>>>>> 72be187d
     **kwargs,
 ) -> pd.DataFrame:
     """
@@ -723,12 +704,9 @@
         For non-binary metrics: only ``"norm"`` is accceptable.
         For binary metrics: ``"norm"`` and ``"asin"``, but ``"asin"``
         is more robust and accurate.
-<<<<<<< HEAD
-=======
     as_numeric : bool, default: ``False``
         The result of calculations can be obtained as a percentage string
         either as a number, this parameter could used to toggle.
->>>>>>> 72be187d
     **kwargs : Dict
         Other keyword arguments.
 
@@ -750,10 +728,7 @@
             sample_sizes=sizes,
             first_errors=first_type_errors,
             second_errors=second_type_errors,
-<<<<<<< HEAD
-=======
             as_numeric=as_numeric,
->>>>>>> 72be187d
             target_type="binary",
             groups_ratio=groups_ratio,
             alternative=alternative,
@@ -761,16 +736,12 @@
         )
     elif method == "binary":
         return bin_pkg.get_table_effect_on_sample_size(
-<<<<<<< HEAD
-            p_a=prob_a, sample_sizes=sizes, first_errors=first_type_errors, second_errors=second_type_errors, **kwargs
-=======
             p_a=prob_a,
             sample_sizes=sizes,
             first_errors=first_type_errors,
             second_errors=second_type_errors,
             as_numeric=as_numeric,
             **kwargs,
->>>>>>> 72be187d
         )
     else:
         raise ValueError(f"Choose valid method from {BINARY_DESIGN_METHODS}, got {method}")
@@ -785,10 +756,7 @@
     groups_ratio: float = 1.0,
     alternative: str = "two-sided",
     stabilizing_method: str = "asin",
-<<<<<<< HEAD
-=======
     as_numeric: bool = False,
->>>>>>> 72be187d
     **kwargs,
 ) -> pd.DataFrame:
     """
@@ -823,12 +791,9 @@
         For non-binary metrics: only ``"norm"`` is accceptable.
         For binary metrics: ``"norm"`` and ``"asin"``, but ``"asin"``
         is more robust and accurate.
-<<<<<<< HEAD
-=======
     as_numeric : bool, default: ``False``
         The result of calculations can be obtained as a percentage string
         either as a number, this parameter could used to toggle.
->>>>>>> 72be187d
     **kwargs : Dict
         Other keyword arguments.
 
@@ -850,10 +815,7 @@
             sample_sizes=sizes,
             effects=effects,
             first_errors=first_type_errors,
-<<<<<<< HEAD
-=======
             as_numeric=as_numeric,
->>>>>>> 72be187d
             target_type="binary",
             groups_ratio=groups_ratio,
             alternative=alternative,
@@ -865,10 +827,7 @@
             sample_sizes=sizes,
             first_errors=first_type_errors,
             delta_relative_values=effects,
-<<<<<<< HEAD
-=======
             as_numeric=as_numeric,
->>>>>>> 72be187d
             **kwargs,
         )
     else:
@@ -926,10 +885,6 @@
         For non-binary metrics: only ``"norm"`` is accceptable.
         For binary metrics: ``"norm"`` and ``"asin"``, but ``"asin"``
         is more robust and accurate.
-<<<<<<< HEAD
-
-=======
->>>>>>> 72be187d
     **kwargs : Dict
         Other keyword arguments.
 
