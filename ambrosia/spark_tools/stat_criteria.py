from typing import List, Tuple

<<<<<<< HEAD
import numpy as np
import pyspark.sql.functions as F
=======
>>>>>>> 21a561ab
import scipy.stats as sps
from pyspark.sql.functions import col, row_number
from pyspark.sql.window import Window

import ambrosia.tools.pvalue_tools as pvalue_pkg
import ambrosia.tools.theoretical_tools as theory_pkg
from ambrosia import types
from ambrosia.spark_tools.theory import get_stats_from_table
from ambrosia.tools.ab_abstract_component import ABStatCriterion
<<<<<<< HEAD
from ambrosia.tools.configs import Effects
from ambrosia.tools.import_tools import spark_installed
=======
from ambrosia.tools.import_tools import spark_installed

if spark_installed():
    import pyspark.sql.functions as F
>>>>>>> 21a561ab

if spark_installed():
    import pyspark.sql.functions as F


class ABSparkCriterion(ABStatCriterion):
    """
    Abstract class for Spark criteria
    """

    def _init_cache(self) -> None:
        self.parameters_are_cached: bool = False
        self.data_stats = dict()

    def __init__(self, cache_parameters: bool = True) -> None:
        self.cache_parameters = cache_parameters
        self._init_cache()

    def _delete_cached_data_parameters(self) -> None:
        self.parameters_are_cached = False

    def _calc_and_cache_data_parameters(self, *args, **kwargs) -> None:
        """
        Uses for recalc parameters for cache
        """
        pass

    def _recalc_cache(self, *args, **kwargs) -> None:
        if not self.parameters_are_cached:
            self._calc_and_cache_data_parameters(*args, **kwargs)

    def _check_clear_cache(self) -> None:
        if not self.cache_parameters:
            self._delete_cached_data_parameters()

    def _check_effect(self, effect_type: str) -> None:
        Effects.raise_if_value_incorrect_enum(effect_type)

    def get_results(
        self,
        group_a: np.ndarray,
        group_b: np.ndarray,
        column: str,
        alpha: types.StatErrorType = 0.05,
        effect_type: str = "absolute",
        **kwargs,
    ) -> types.StatCriterionResult:
        return {
            "first_type_error": alpha,
            "pvalue": self.calculate_pvalue(group_a, group_b, column=column, effect_type=effect_type, **kwargs),
            "effect": self.calculate_effect(group_a, group_b, column=column, effect_type=effect_type),
            "confidence_interval": self.calculate_conf_interval(
                group_a, group_b, column=column, alpha=alpha, effect_type=effect_type, **kwargs
            ),
        }


class TtestIndCriterionSpark(ABSparkCriterion):
    """
    Unit for pyspark independent T-test.
    """

    __implemented_effect_types: List = ["absolute", "relative"]
    __type_error_msg: str = f"Choose effect type from {__implemented_effect_types}"
    __data_parameters = ["mean_group_a", "mean_group_b", "std_group_a", "std_group_b", "nobs_group_a", "nobs_group_b"]

    def __calc_and_cache_data_parameters(
        self, group_a: types.SparkDataFrame, group_b: types.SparkDataFrame, column: types.ColumnNameType
    ):
        self.data_stats["mean_group_a"], self.data_stats["std_group_a"] = get_stats_from_table(group_a, column)
        self.data_stats["mean_group_b"], self.data_stats["std_group_b"] = get_stats_from_table(group_b, column)
        self.data_stats["nobs_group_a"] = group_a.count()
        self.data_stats["nobs_group_b"] = group_b.count()
        self.parameters_are_cached = True

    def _apply_delta_method(
        self, alpha: types.StatErrorType = (0.05,), **kwargs
    ) -> Tuple[types.ManyIntervalType, float]:
        if not self.parameters_are_cached:
            raise RuntimeError("Incorrect usage, firstly calculate parameters")
        # Transforms std for delta method
        s1 = theory_pkg.unbiased_to_sufficient(self.data_stats["std_group_a"], self.data_stats["nobs_group_a"])
        s2 = theory_pkg.unbiased_to_sufficient(self.data_stats["std_group_b"], self.data_stats["nobs_group_b"])
        return theory_pkg.apply_delta_method_by_stats(
            size=(self.data_stats["nobs_group_a"] + self.data_stats["nobs_group_a"]) // 2,
            mean_group_a=self.data_stats["mean_group_a"],
            mean_group_b=self.data_stats["mean_group_b"],
            var_group_a=s1**2,
            var_group_b=s2**2,
            alpha=np.array(alpha),
            **kwargs,
        )

    def calculate_pvalue(
        self,
        group_a: types.SparkDataFrame,
        group_b: types.SparkDataFrame,
        column: types.ColumnNameType,
        effect_type: str = "absolute",
        **kwargs,
    ):
        if effect_type not in TtestIndCriterionSpark.__implemented_effect_types:
            raise ValueError(TtestIndCriterionSpark.__type_error_msg)
        if not self.parameters_are_cached:
            self.__calc_and_cache_data_parameters(group_a, group_b, column)
        if effect_type == "absolute":
            p_value = sps.ttest_ind_from_stats(
                self.data_stats["mean_group_a"],
                self.data_stats["std_group_a"],
                self.data_stats["nobs_group_a"],
                self.data_stats["mean_group_b"],
                self.data_stats["std_group_b"],
                self.data_stats["nobs_group_b"],
                **kwargs,
            ).pvalue
        elif effect_type == "relative":
            p_value = self._apply_delta_method(**kwargs)[1]
        if not self.cache_parameters:
            self._delete_cached_data_parameters()
        return p_value

    def calculate_effect(
        self,
        group_a: types.SparkDataFrame,
        group_b: types.SparkDataFrame,
        column: types.ColumnNameType,
        effect_type: str = "absolute",
    ):
        if self.parameters_are_cached is not True:
            self.__calc_and_cache_data_parameters(group_a, group_b, column)
        if effect_type == "absolute":
            effect = self.data_stats["mean_group_b"] - self.data_stats["mean_group_a"]
        elif effect_type == "relative":
            effect = (self.data_stats["mean_group_b"] - self.data_stats["mean_group_a"]) / self.data_stats[
                "mean_group_a"
            ]
        else:
            raise ValueError(TtestIndCriterionSpark.__type_error_msg)
        return effect

    def calculate_conf_interval(
        self,
        group_a: types.SparkDataFrame,
        group_b: types.SparkDataFrame,
        column: types.ColumnNameType,
        alpha: types.StatErrorType = (0.05,),
        effect_type: str = "absolute",
        **kwargs,
    ):
        if self.parameters_are_cached is not True:
            self.__calc_and_cache_data_parameters(group_a, group_b, column)
        if effect_type == "absolute":
            alpha_corrected: float = pvalue_pkg.corrected_alpha(alpha, kwargs["alternative"])
            quantiles, sd = theory_pkg.get_ttest_info_from_stats(
                var_a=self.data_stats["std_group_a"] ** 2,
                var_b=self.data_stats["std_group_b"] ** 2,
                n_obs_a=self.data_stats["nobs_group_a"],
                n_obs_b=self.data_stats["nobs_group_b"],
                alpha=alpha_corrected,
            )
            mean = self.data_stats["mean_group_b"] - self.data_stats["mean_group_a"]
            left_ci: np.ndarray = mean - quantiles * sd
            right_ci: np.ndarray = mean + quantiles * sd
            return self._make_ci(left_ci, right_ci, kwargs["alternative"])
        elif effect_type == "relative":
            conf_interval = self._apply_delta_method(alpha, **kwargs)[0]
            return conf_interval
        else:
            raise ValueError(TtestIndCriterionSpark.__type_error_msg)


class TtestRelativeCriterionSpark(ABSparkCriterion):
    """
    Relative ttest for spark
    """

    __add_index_name: str = "__ambrosia_ind"
    __diff: str = "__ambrosia_rel_diff"
    __ord_col: str = "__ambrosia_ord"

    @staticmethod
    def _rename_col(column: str, group: str) -> str:
        return f"__{column}_{group}"

    def _calc_and_cache_data_parameters(
        self, group_a: types.SparkDataFrame, group_b: types.SparkDataFrame, column: types.ColumnNameType
    ) -> None:
        a_ = (
            group_a.withColumn(self.__ord_col, F.lit(1))
            .withColumn(self.__add_index_name, row_number().over(Window().orderBy(self.__ord_col)))
            .withColumnRenamed(column, self._rename_col(column, "a"))
        )
        b_ = (
            group_b.withColumn(self.__ord_col, F.lit(1))
            .withColumn(self.__add_index_name, row_number().over(Window().orderBy(self.__ord_col)))
            .withColumnRenamed(column, self._rename_col(column, "b"))
        )

        n_a_obs: int = group_a.count()
        n_b_obs: int = group_b.count()

        if n_a_obs != n_b_obs:
            raise ValueError("Size of group A and B must be equal")

        both = a_.join(b_, self.__add_index_name, "inner").withColumn(
            self.__diff, col(self._rename_col(column, "b")) - col(self._rename_col(column, "a"))
        )
        self.data_stats["mean"], self.data_stats["std"] = get_stats_from_table(both, self.__diff)
        self.data_stats["n_obs"] = n_a_obs
        self.parameters_are_cached = True

    def calculate_pvalue(
        self,
        group_a: types.SparkDataFrame,
        group_b: types.SparkDataFrame,
        column: types.ColumnNameType,
        effect_type: str = Effects.abs.value,
        **kwargs,
    ):
        self._recalc_cache(group_a, group_b, column)
        if effect_type == Effects.abs.value:
            p_value = theory_pkg.ttest_1samp_from_stats(
                mean=self.data_stats["mean"], std=self.data_stats["std"], n_obs=self.data_stats["n_obs"], **kwargs
            )
        elif effect_type == Effects.rel.value:
            raise NotImplementedError("Will be implemented later")
        self._check_clear_cache()
        return p_value

    def calculate_conf_interval(
        self,
        group_a: types.SparkDataFrame,
        group_b: types.SparkDataFrame,
        alpha: types.StatErrorType,
        effect_type: str,
        **kwargs,
    ) -> List[Tuple]:
        raise NotImplementedError("Will be implemented later")

    def calculate_effect(
        self, group_a: types.SparkDataFrame, group_b: types.SparkDataFrame, column: str, effect_type: str
    ) -> float:
        self._recalc_cache(group_a, group_b, column)
        if effect_type == Effects.abs.value:
            effect: float = self.data_stats["mean"]
        else:
            raise NotImplementedError("Will be implemented later")
        return effect<|MERGE_RESOLUTION|>--- conflicted
+++ resolved
@@ -1,10 +1,5 @@
 from typing import List, Tuple
 
-<<<<<<< HEAD
-import numpy as np
-import pyspark.sql.functions as F
-=======
->>>>>>> 21a561ab
 import scipy.stats as sps
 from pyspark.sql.functions import col, row_number
 from pyspark.sql.window import Window
@@ -14,15 +9,10 @@
 from ambrosia import types
 from ambrosia.spark_tools.theory import get_stats_from_table
 from ambrosia.tools.ab_abstract_component import ABStatCriterion
-<<<<<<< HEAD
-from ambrosia.tools.configs import Effects
-from ambrosia.tools.import_tools import spark_installed
-=======
 from ambrosia.tools.import_tools import spark_installed
 
 if spark_installed():
     import pyspark.sql.functions as F
->>>>>>> 21a561ab
 
 if spark_installed():
     import pyspark.sql.functions as F
