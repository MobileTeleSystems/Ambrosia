#  Copyright 2022 MTS (Mobile Telesystems)
#
#  Licensed under the Apache License, Version 2.0 (the "License");
#  you may not use this file except in compliance with the License.
#  You may obtain a copy of the License at
#
#      http://www.apache.org/licenses/LICENSE-2.0
#
#  Unless required by applicable law or agreed to in writing, software
#  distributed under the License is distributed on an "AS IS" BASIS,
#  WITHOUT WARRANTIES OR CONDITIONS OF ANY KIND, either express or implied.
#  See the License for the specific language governing permissions and
#  limitations under the License.

"""
Module contains `Preprocessor` class that combines all data preprocessing
methods in one single chain pipeline. The resulting pipeline allows one to
consistently apply the desired transformations to the data, including outliers
removal, data aggregation and target metric transformations for the variance
reduction.
"""
from __future__ import annotations

import inspect
import json
import sys
from pathlib import Path
from typing import Dict, List, Optional, Union

import numpy as np
import pandas as pd

from ambrosia import types
from ambrosia.preprocessing.aggregate import AggregatePreprocessor
from ambrosia.preprocessing.cuped import Cuped, MultiCuped
from ambrosia.preprocessing.robust import IQRPreprocessor, RobustPreprocessor
from ambrosia.preprocessing.transformers import BoxCoxTransformer, LogTransformer


class Preprocessor:
    """
    Preprocessor class, implementation is based on the chain pattern.

    Parameters
    ----------
    dataframe : pd.DataFrame
        Table with data used for further transformations.
    verbose : bool, default: ``True``
        If ``True`` will print in sys.stdout the information
        about the variance reduction.

    Attributes
    ----------
    dataframe : pd.DataFrame
        Table with data for transformations.
    transformers : List of transformations
        List of transformation that have been called before.
    verbose : bool
        Verbose info flag.

    Examples
    --------
    >>> transformer = Preprocessor(dataframe)
    >>> transformer.aggregate(aggregate_params)
    >>>            .robust(robust_params)
    >>>            .cuped(cuped_params)
    >>>            .data()

    Methods
    -------
    data(copy=True)
        Returns a copy or a link for the stored dataframe.
    aggregate(groupby_columns, categorial_method, real_method, agg_params,
              real_cols, categorial_cols)
        Aggreagate data by columns.
    robust(column_names, alpha=0.05)
        Make a robust preprocessing of data.
    iqr(column_names, alpha=0.05)
        Make an IQR preprocessing of data.
    boxcox(column_names, alpha=0.05)
        Make a Box-Cox transformation.
    log(column_names, alpha=0.05)
        Make a log transformation.
    cuped(target, by, name, load_path)
        Make CUPED transformation for the stored dataframe.
    multicuped(target, by, name, load_path)
        Make Multi CUPED transformation for the stored dataframe.
    transformations()
        Returns a list of transformations.
    store_transformations(store_path)
        Store transformations in a json file.
    load_transformations(load_path)
        Load transformations from a json file.
    apply_transformations()
        Apply transformations for the stored dataframe.
    transform_from_config(load_path)
        Transform inner data frame using pre-saved config file.
    """

    def __len__(self) -> int:
        return len(self.dataframe)

    def __init__(self, dataframe: pd.DataFrame, verbose: bool = True) -> None:
        self.dataframe = dataframe.copy()
        self.transformers = []
        self.verbose = verbose

    def data(self, copy: bool = True):
        """
        Return the inner data frame.

        Use after all transformations to get transformed data.

        Parameters
        ----------
        copy : bool, default: ``True``
            If true returns copy, otherwise link

        Returns
        -------
        dataframe : pd.DataFrame
            Table with the modified data after the sequential preprocessing.
        """
        return self.dataframe.copy() if copy else self.dataframe

    def aggregate(
        self,
        groupby_columns: Optional[types.ColumnNamesType] = None,
        categorial_method: types.MethodType = "mode",
        real_method: types.MethodType = "sum",
        agg_params: Optional[Dict] = None,
        real_cols: Optional[types.ColumnNamesType] = None,
        categorial_cols: Optional[types.ColumnNamesType] = None,
        load_path: Optional[Path] = None,
    ) -> Preprocessor:
        """
        Make an aggregation of the dataframe.

        Parameters
        ----------
        groupby_columns : List of columns, optional
            Columns for GROUP BY.
        categorial_method : types.MethodType, default: ``"mode"``
            Aggregation method  that will be applied for all selected
            categorial variables.
        real_method : types.MethodType, default: ``"sum"``
            Aggregation method  that will be applied for all selected
            real variables.
        agg_params : Dict, optional
            Dictionary with aggregation parameters.
        real_cols : types.ColumnNamesType, optional
            Columns with real metrics.
            Overriden by ``agg_params`` parameter and could be passed if
            expected default aggregation behavior.
        categorial_cols : types.ColumnNamesType, optional
            Columns with categorial metrics
            Overriden by ``agg_params`` parameter and could be passed if
            expected default aggregation behavior.

        Returns
        -------
        self : Preprocessor
            Instance object
        """
        transformer = AggregatePreprocessor(categorial_method, real_method)
        if load_path is None:
            self.dataframe = transformer.fit_transform(
                self.dataframe, groupby_columns, agg_params, real_cols, categorial_cols
            )
        else:
            transformer.load_params(load_path)
            self.dataframe = transformer.transform(self.dataframe)
        self.transformers.append(transformer)
        return self

    def robust(
        self,
        column_names: Optional[types.ColumnNamesType] = None,
        alpha: Union[float, np.ndarray] = 0.05,
        tail: str = "both",
        load_path: Optional[Path] = None,
    ) -> Preprocessor:
        """
        Make a robust preprocessing of the selected columns to remove outliers.

        Removes objects from the dataframe which are in the head, end or
        both tail parts of the selected metrics distributions.

        Parameters
        ----------
        column_names : ColumnNamesType
            One or number of columns in the dataframe.
        alpha : Union[float, np.ndarray], default: ``0.05``
            The percentage of removed data from head and tail.
        tail : str, default: ``"both"``
            Part of distribution to be removed.
            Can be ``"left"``, ``"right"`` or ``"both"``.
        load_path : Path, optional
            Path to json file with parameters.

        Returns
        -------
        self : Preprocessor
            Instance object
        """
        transformer = RobustPreprocessor(verbose=self.verbose)
        if load_path is None:
            transformer.fit_transform(self.dataframe, column_names, alpha, tail, inplace=True)
        else:
            transformer.load_params(load_path)
            transformer.transform(self.dataframe, inplace=True)
        self.transformers.append(transformer)
        return self

    def iqr(
        self,
        column_names: Optional[types.ColumnNamesType] = None,
        load_path: Optional[Path] = None,
    ) -> Preprocessor:
        """
        Make an IQR preprocessing of the selected columns to remove outliers.

        Removes objects from the dataframe which are behind boxplot maximum
        and minimum of the selected metrics distributions.

        Parameters
        ----------
        column_names : ColumnNamesType, optional
            One or number of columns in the dataframe.
        load_path : Path, optional
            Path to json file with parameters.

        Returns
        -------
        self : Preprocessor
            Instance object
        """
        transformer = IQRPreprocessor(verbose=self.verbose)
        if load_path is None:
            transformer.fit_transform(self.dataframe, column_names, inplace=True)
        else:
            transformer.load_params(load_path)
            transformer.transform(self.dataframe, inplace=True)
        self.transformers.append(transformer)
        return self

    def boxcox(
        self,
        column_names: Optional[types.ColumnNamesType] = None,
        load_path: Optional[Path] = None,
    ) -> Preprocessor:
        """
        Make a Box-Cox transformation on the selected columns.

        Optimal transformation parameters are selected automatically.

        Parameters
        ----------
        column_names : ColumnNamesType, optional
            One or number of columns in the dataframe.
        load_path : Path, optional
            Path to json file with parameters.

        Returns
        -------
        self : Preprocessor
            Instance object
        """
        transformer = BoxCoxTransformer()
        if load_path is None:
            transformer.fit_transform(self.dataframe, column_names, inplace=True)
        else:
            transformer.load_params(load_path)
            transformer.transform(self.dataframe, inplace=True)
        self.transformers.append(transformer)
        return self

    def log(
        self,
        column_names: Optional[types.ColumnNamesType] = None,
        load_path: Optional[Path] = None,
    ) -> Preprocessor:
        """
        Make a logarithmic transformation on the selected columns.

        Parameters
        ----------
        column_names : ColumnNamesType, optional
            One or number of columns in the dataframe.
        load_path : Path, optional
            Path to json file with parameters.

        Returns
        -------
        self : Preprocessor
            Instance object
        """
        transformer = LogTransformer()
        if load_path is None:
            transformer.fit_transform(self.dataframe, column_names, inplace=True)
        else:
            transformer.load_params(load_path)
            transformer.transform(self.dataframe, inplace=True)
        self.transformers.append(transformer)
        return self

    def cuped(
        self,
        target: Optional[types.ColumnNameType] = None,
        by: Optional[types.ColumnNameType] = None,
        transformed_name: Optional[types.ColumnNameType] = None,
        load_path: Optional[Path] = None,
    ) -> Preprocessor:
        """
        Make CUPED transformation on the selected column.

        Parameters
        ----------
        target : ColumnNameType
            Column from the dataframe, for which CUPED transformation will be
            applied.
        by : ColumnNameType
            Covariance column in the dataframe.
        transformed_name : types.ColumnNameType, optional
            Name for the new transformed target column, if is not defined
            it will be generated automatically.
        load_path : Path, optional
            Path to json file with parameters.

        Returns
        -------
        self : Preprocessor
            Instance object
        """
        transformer = Cuped(verbose=self.verbose)
        if load_path is None:
            transformer.fit_transform(self.dataframe, target, by, transformed_name, inplace=True)
        else:
            transformer.load_params(load_path)
            transformer.transform(self.dataframe, inplace=True)
        self.transformers.append(transformer)
        return self

    def multicuped(
        self,
        target: Optional[types.ColumnNameType] = None,
        by: Optional[types.ColumnNamesType] = None,
        transformed_name: Optional[types.ColumnNameType] = None,
        load_path: Optional[Path] = None,
    ) -> Preprocessor:
        """
        Make Multi CUPED transformation on the selected column.

        Parameters
        ----------
        target : ColumnNameType
            Column from the dataframe, for which CUPED transformation will be
            applied.
        by : ColumnNameType
            Covariance columns in the dataframe.
        transformed_name : types.ColumnNameType, optional
            Name for the new transformed target column, if is not defined
            it will be generated automatically.
        load_path : Path, optional
            Path to json file with parameters.

        Returns
        -------
        self : Preprocessor
            Instance object
        """
        transformer = MultiCuped(verbose=self.verbose)
        if load_path is None:
            transformer.fit_transform(self.dataframe, target, by, transformed_name, inplace=True)
        else:
            transformer.load_params(load_path)
            transformer.transform(self.dataframe, inplace=True)
        self.transformers.append(transformer)
        return self

    def transformations(self) -> List:
        """
        List of all transformations which were called.

        Returns
        -------
        transformers : List[object]
            List of executed transformations
        """
        return self.transformers

    def store_transformations(self, store_path: Path) -> None:
        """
        Store transformations with parameters in the json file.

        Parameters
        ----------
        store_path : Path
            Path to a json file where transformations will be stored
        """
        if len(self.transformers) == 0:
            raise ValueError("No transformations have been made yet.")
        transformations_counter = {}
        transformations_config = {}
        for transformer in self.transformers:
            alias = transformer.__class__.__name__
            if alias in transformations_counter:
                transformations_counter[alias] += 1
            else:
                transformations_counter[alias] = 1
            alias += "_" + str(transformations_counter[alias])
            transformations_config[alias] = transformer.get_params_dict()

        with open(store_path, "w+") as file:
            json.dump(transformations_config, file)

    def load_transformations(self, load_path: Path) -> None:
        """
        Load pre-saved transformations from the json file.

        Parameters
        ----------
        load_path : Path
            Path to a json file where transformations are stored
        """
        with open(load_path, "r+") as file:
            params = json.load(file)
        for key, value in params.items():
            class_alias = "".join(filter(str.isalpha, key))
            transformer = getattr(sys.modules[__name__], class_alias)
            kwargs = {}
            if "verbose" in inspect.signature(transformer).parameters:
                kwargs["verbose"] = self.verbose
            transformer = transformer(**kwargs)
            transformer.load_params_dict(value)
            self.transformers.append(transformer)

    def apply_transformations(self) -> pd.DataFrame:
        """
        Apply all transformations to the inner data frame.

        Returns
        -------
        dataframe : pd.DataFrame
            Transformed inner data frame
        """
        for transformer in self.transformers:
<<<<<<< HEAD
            transformer.transform(self.dataframe, inplace=True)
=======
            if isinstance(transformer, AggregatePreprocessor):
                self.dataframe = transformer.transform(self.dataframe)
            else:
                transformer.transform(self.dataframe, inplace=True)
>>>>>>> 21a561ab
        return self.data()

    def transform_from_config(self, load_path: Path) -> pd.DataFrame:
        """
        Run transformations from the config file on the internal data frame.

        Parameters
        ----------
        load_path : Path
            Path to a json file where transformations are stored.

        Returns
        -------
        dataframe : pd.DataFrame
            Transformed inner data frame
        """
        self.load_transformations(load_path)
        return self.apply_transformations()<|MERGE_RESOLUTION|>--- conflicted
+++ resolved
@@ -445,14 +445,10 @@
             Transformed inner data frame
         """
         for transformer in self.transformers:
-<<<<<<< HEAD
-            transformer.transform(self.dataframe, inplace=True)
-=======
             if isinstance(transformer, AggregatePreprocessor):
                 self.dataframe = transformer.transform(self.dataframe)
             else:
                 transformer.transform(self.dataframe, inplace=True)
->>>>>>> 21a561ab
         return self.data()
 
     def transform_from_config(self, load_path: Path) -> pd.DataFrame:
