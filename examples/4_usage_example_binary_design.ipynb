{
    "cells": [
        {
            "cell_type": "markdown",
            "id": "11f1e69b",
            "metadata": {},
            "source": [
                "# Example of a binary experiment design based on a known conversion value"
            ]
        },
        {
            "cell_type": "code",
            "execution_count": 2,
            "id": "1cff69a5",
            "metadata": {},
            "outputs": [],
            "source": [
<<<<<<< HEAD
                "from ambrozia.designer import design_binary\n",
                "from ambrozia.designer import design_binary_size\n",
                "from ambrozia.designer import design_binary_effect\n",
                "from ambrozia.designer import design_binary_power"
=======
          ambroziarom ambrozia.designer import design_binary\n","from ambrozia.designer import design_binary_size\n","from ambrozia.designer import design_binary_effect\n","from ambrozia.designer import design_binary_power"
>>>>>>> f9a74dca
            ]
        },
        {
            "cell_type": "markdown",
            "id": "f9d2827f",
            "metadata": {},
            "source": [
                "### Sample size design"
            ]
        },
        {
            "cell_type": "code",
            "execution_count": 3,
            "id": "8eeb2a40",
            "metadata": {},
            "outputs": [
                {
                    "data": {
                        "text/html": [
                            "<div>\n",
                            "<style scoped>\n",
                            "    .dataframe tbody tr th:only-of-type {\n",
                            "        vertical-align: middle;\n",
                            "    }\n",
                            "\n",
                            "    .dataframe tbody tr th {\n",
                            "        vertical-align: top;\n",
                            "    }\n",
                            "\n",
                            "    .dataframe thead th {\n",
                            "        text-align: right;\n",
                            "    }\n",
                            "</style>\n",
                            "<table border=\"1\" class=\"dataframe\">\n",
                            "  <thead>\n",
                            "    <tr style=\"text-align: right;\">\n",
                            "      <th></th>\n",
                            "      <th>$\\delta$-relative</th>\n",
                            "      <th>1.05</th>\n",
                            "      <th>1.10</th>\n",
                            "    </tr>\n",
                            "    <tr>\n",
                            "      <th>$\\alpha$</th>\n",
                            "      <th>$\\beta$</th>\n",
                            "      <th></th>\n",
                            "      <th></th>\n",
                            "    </tr>\n",
                            "  </thead>\n",
                            "  <tbody>\n",
                            "    <tr>\n",
                            "      <th>0.05</th>\n",
                            "      <th>0.2</th>\n",
                            "      <td>122722</td>\n",
                            "      <td>31425</td>\n",
                            "    </tr>\n",
                            "  </tbody>\n",
                            "</table>\n",
                            "</div>"
                        ],
                        "text/plain": [
                            "$\\delta$-relative    1.05   1.10\n",
                            "$\\alpha$ $\\beta$                \n",
                            "0.05     0.2       122722  31425"
                        ]
                    },
                    "execution_count": 3,
                    "metadata": {},
                    "output_type": "execute_result"
                }
            ],
            "source": [
                "design_binary_size(prob_a=0.05, # Known conversion value\n",
                "                   effects=[1.05, 1.1], # Desired effects\n",
                ")"
            ]
        },
        {
            "cell_type": "code",
            "execution_count": 4,
            "id": "de0e0864",
            "metadata": {},
            "outputs": [
                {
                    "data": {
                        "text/html": [
                            "<div>\n",
                            "<style scoped>\n",
                            "    .dataframe tbody tr th:only-of-type {\n",
                            "        vertical-align: middle;\n",
                            "    }\n",
                            "\n",
                            "    .dataframe tbody tr th {\n",
                            "        vertical-align: top;\n",
                            "    }\n",
                            "\n",
                            "    .dataframe thead th {\n",
                            "        text-align: right;\n",
                            "    }\n",
                            "</style>\n",
                            "<table border=\"1\" class=\"dataframe\">\n",
                            "  <thead>\n",
                            "    <tr style=\"text-align: right;\">\n",
                            "      <th></th>\n",
                            "      <th>$\\delta$-relative</th>\n",
                            "      <th>1.05</th>\n",
                            "      <th>1.10</th>\n",
                            "    </tr>\n",
                            "    <tr>\n",
                            "      <th>$\\alpha$</th>\n",
                            "      <th>$\\beta$</th>\n",
                            "      <th></th>\n",
                            "      <th></th>\n",
                            "    </tr>\n",
                            "  </thead>\n",
                            "  <tbody>\n",
                            "    <tr>\n",
                            "      <th>0.05</th>\n",
                            "      <th>0.2</th>\n",
                            "      <td>120830</td>\n",
                            "      <td>31252</td>\n",
                            "    </tr>\n",
                            "  </tbody>\n",
                            "</table>\n",
                            "</div>"
                        ],
                        "text/plain": [
                            "$\\delta$-relative    1.05   1.10\n",
                            "$\\alpha$ $\\beta$                \n",
                            "0.05     0.2       120830  31252"
                        ]
                    },
                    "execution_count": 4,
                    "metadata": {},
                    "output_type": "execute_result"
                }
            ],
            "source": [
                "design_binary(to_design='size',\n",
                "              prob_a=0.05, # Known conversion value\n",
                "              effects=[1.05, 1.1], # Desired effects\n",
                ")"
            ]
        },
        {
            "cell_type": "markdown",
            "id": "e9e726ce",
            "metadata": {},
            "source": [
                "#### Effect design"
            ]
        },
        {
            "cell_type": "code",
            "execution_count": 5,
            "id": "be38b48f",
            "metadata": {},
            "outputs": [
                {
                    "data": {
                        "text/html": [
                            "<div>\n",
                            "<style scoped>\n",
                            "    .dataframe tbody tr th:only-of-type {\n",
                            "        vertical-align: middle;\n",
                            "    }\n",
                            "\n",
                            "    .dataframe tbody tr th {\n",
                            "        vertical-align: top;\n",
                            "    }\n",
                            "\n",
                            "    .dataframe thead th {\n",
                            "        text-align: right;\n",
                            "    }\n",
                            "</style>\n",
                            "<table border=\"1\" class=\"dataframe\">\n",
                            "  <thead>\n",
                            "    <tr style=\"text-align: right;\">\n",
                            "      <th></th>\n",
                            "      <th>Sample size</th>\n",
                            "      <th>130000</th>\n",
                            "      <th>30000</th>\n",
                            "    </tr>\n",
                            "    <tr>\n",
                            "      <th>$\\alpha$</th>\n",
                            "      <th>$\\beta$</th>\n",
                            "      <th></th>\n",
                            "      <th></th>\n",
                            "    </tr>\n",
                            "  </thead>\n",
                            "  <tbody>\n",
                            "    <tr>\n",
                            "      <th>0.05</th>\n",
                            "      <th>0.2</th>\n",
                            "      <td>4.9%</td>\n",
                            "      <td>10.2%</td>\n",
                            "    </tr>\n",
                            "  </tbody>\n",
                            "</table>\n",
                            "</div>"
                        ],
                        "text/plain": [
                            "Sample size      130000 30000 \n",
                            "$\\alpha$ $\\beta$              \n",
                            "0.05     0.2       4.9%  10.2%"
                        ]
                    },
                    "execution_count": 5,
                    "metadata": {},
                    "output_type": "execute_result"
                }
            ],
            "source": [
                "design_binary_effect(prob_a=0.05, # Known conversion value\n",
                "                     sizes=[130000, 30000], # Desired group sizes\n",
                "                     delta_type='relative', # Can be set as absolute or relative\n",
                ")"
            ]
        },
        {
            "cell_type": "code",
            "execution_count": 6,
            "id": "8e8a77cf",
            "metadata": {},
            "outputs": [
                {
                    "data": {
                        "text/html": [
                            "<div>\n",
                            "<style scoped>\n",
                            "    .dataframe tbody tr th:only-of-type {\n",
                            "        vertical-align: middle;\n",
                            "    }\n",
                            "\n",
                            "    .dataframe tbody tr th {\n",
                            "        vertical-align: top;\n",
                            "    }\n",
                            "\n",
                            "    .dataframe thead th {\n",
                            "        text-align: right;\n",
                            "    }\n",
                            "</style>\n",
                            "<table border=\"1\" class=\"dataframe\">\n",
                            "  <thead>\n",
                            "    <tr style=\"text-align: right;\">\n",
                            "      <th></th>\n",
                            "      <th>Sample size</th>\n",
                            "      <th>130000</th>\n",
                            "      <th>30000</th>\n",
                            "    </tr>\n",
                            "    <tr>\n",
                            "      <th>$\\alpha$</th>\n",
                            "      <th>$\\beta$</th>\n",
                            "      <th></th>\n",
                            "      <th></th>\n",
                            "    </tr>\n",
                            "  </thead>\n",
                            "  <tbody>\n",
                            "    <tr>\n",
                            "      <th>0.05</th>\n",
                            "      <th>0.2</th>\n",
                            "      <td>4.9%</td>\n",
                            "      <td>10.3%</td>\n",
                            "    </tr>\n",
                            "  </tbody>\n",
                            "</table>\n",
                            "</div>"
                        ],
                        "text/plain": [
                            "Sample size      130000 30000 \n",
                            "$\\alpha$ $\\beta$              \n",
                            "0.05     0.2       4.9%  10.3%"
                        ]
                    },
                    "execution_count": 6,
                    "metadata": {},
                    "output_type": "execute_result"
                }
            ],
            "source": [
                "design_binary(to_design='effect',\n",
                "              prob_a=0.05, # Known conversion value\n",
                "              sizes=[130000, 30000], # Desired effects\n",
                "              delta_type='relative', # Can be set as absolute or relative\n",
                ")"
            ]
        },
        {
            "cell_type": "markdown",
            "id": "6f9ecc3b",
            "metadata": {},
            "source": [
                "### Power design"
            ]
        },
        {
            "cell_type": "code",
            "execution_count": 7,
            "id": "dc91013e",
            "metadata": {},
            "outputs": [
                {
                    "data": {
                        "text/html": [
                            "<style type=\"text/css\">\n",
                            "</style>\n",
                            "<table id=\"T_7e396_\">\n",
                            "  <caption>$1 - \\beta$: power of criterion, $p_a\\delta=p_b$</caption>\n",
                            "  <thead>\n",
                            "    <tr>\n",
                            "      <th class=\"index_name level0\" >sample sizes</th>\n",
                            "      <th class=\"col_heading level0 col0\" >130000</th>\n",
                            "      <th class=\"col_heading level0 col1\" >32000</th>\n",
                            "    </tr>\n",
                            "    <tr>\n",
                            "      <th class=\"index_name level0\" >$\\delta$-relative</th>\n",
                            "      <th class=\"blank col0\" >&nbsp;</th>\n",
                            "      <th class=\"blank col1\" >&nbsp;</th>\n",
                            "    </tr>\n",
                            "  </thead>\n",
                            "  <tbody>\n",
                            "    <tr>\n",
                            "      <th id=\"T_7e396_level0_row0\" class=\"row_heading level0 row0\" >1.05</th>\n",
                            "      <td id=\"T_7e396_row0_col0\" class=\"data row0 col0\" >0.823100</td>\n",
                            "      <td id=\"T_7e396_row0_col1\" class=\"data row0 col1\" >0.300900</td>\n",
                            "    </tr>\n",
                            "    <tr>\n",
                            "      <th id=\"T_7e396_level0_row1\" class=\"row_heading level0 row1\" >1.1</th>\n",
                            "      <td id=\"T_7e396_row1_col0\" class=\"data row1 col0\" >0.999900</td>\n",
                            "      <td id=\"T_7e396_row1_col1\" class=\"data row1 col1\" >0.808000</td>\n",
                            "    </tr>\n",
                            "  </tbody>\n",
                            "</table>\n"
                        ],
                        "text/plain": [
                            "<pandas.io.formats.style.Styler at 0x10e134190>"
                        ]
                    },
                    "execution_count": 7,
                    "metadata": {},
                    "output_type": "execute_result"
                }
            ],
            "source": [
                "design_binary_power(prob_a=0.05, # Known conversion value\n",
                "                    sizes=[130000, 32000], # Desired effects\n",
                "                    effects=[1.05, 1.10], # Desired effects\n",
                ")"
            ]
        },
        {
            "cell_type": "code",
            "execution_count": 8,
            "id": "844392b1",
            "metadata": {},
            "outputs": [
                {
                    "data": {
                        "text/html": [
                            "<style type=\"text/css\">\n",
                            "</style>\n",
                            "<table id=\"T_6280a_\">\n",
                            "  <caption>$1 - \\beta$: power of criterion, $p_a\\delta=p_b$</caption>\n",
                            "  <thead>\n",
                            "    <tr>\n",
                            "      <th class=\"index_name level0\" >sample sizes</th>\n",
                            "      <th class=\"col_heading level0 col0\" >130000</th>\n",
                            "      <th class=\"col_heading level0 col1\" >32000</th>\n",
                            "    </tr>\n",
                            "    <tr>\n",
                            "      <th class=\"index_name level0\" >$\\delta$-relative</th>\n",
                            "      <th class=\"blank col0\" >&nbsp;</th>\n",
                            "      <th class=\"blank col1\" >&nbsp;</th>\n",
                            "    </tr>\n",
                            "  </thead>\n",
                            "  <tbody>\n",
                            "    <tr>\n",
                            "      <th id=\"T_6280a_level0_row0\" class=\"row_heading level0 row0\" >1.05</th>\n",
                            "      <td id=\"T_6280a_row0_col0\" class=\"data row0 col0\" >0.824500</td>\n",
                            "      <td id=\"T_6280a_row0_col1\" class=\"data row0 col1\" >0.302800</td>\n",
                            "    </tr>\n",
                            "    <tr>\n",
                            "      <th id=\"T_6280a_level0_row1\" class=\"row_heading level0 row1\" >1.1</th>\n",
                            "      <td id=\"T_6280a_row1_col0\" class=\"data row1 col0\" >1.000000</td>\n",
                            "      <td id=\"T_6280a_row1_col1\" class=\"data row1 col1\" >0.804000</td>\n",
                            "    </tr>\n",
                            "  </tbody>\n",
                            "</table>\n"
                        ],
                        "text/plain": [
                            "<pandas.io.formats.style.Styler at 0x138e4e9a0>"
                        ]
                    },
                    "execution_count": 8,
                    "metadata": {},
                    "output_type": "execute_result"
                }
            ],
            "source": [
                "design_binary(to_design='power',\n",
                "              prob_a=0.05, # Known conversion value\n",
                "              sizes=[130000, 32000], # Desired effects\n",
                "              effects=[1.05, 1.10], # Desired group sizes\n",
                ")"
            ]
        }
    ],
    "metadata": {
        "kernelspec": {
            "display_name": "Python 3 (ipykernel)",
            "language": "python",
            "name": "python3"
        },
        "language_info": {
            "codemirror_mode": {
                "name": "ipython",
                "version": 3
            },
            "file_extension": ".py",
            "mimetype": "text/x-python",
            "name": "python",
            "nbconvert_exporter": "python",
            "pygments_lexer": "ipython3",
            "version": "3.9.6"
        }
    },
    "nbformat": 4,
    "nbformat_minor": 5
}<|MERGE_RESOLUTION|>--- conflicted
+++ resolved
@@ -15,14 +15,11 @@
             "metadata": {},
             "outputs": [],
             "source": [
-<<<<<<< HEAD
                 "from ambrozia.designer import design_binary\n",
                 "from ambrozia.designer import design_binary_size\n",
                 "from ambrozia.designer import design_binary_effect\n",
                 "from ambrozia.designer import design_binary_power"
-=======
-          ambroziarom ambrozia.designer import design_binary\n","from ambrozia.designer import design_binary_size\n","from ambrozia.designer import design_binary_effect\n","from ambrozia.designer import design_binary_power"
->>>>>>> f9a74dca
+
             ]
         },
         {
