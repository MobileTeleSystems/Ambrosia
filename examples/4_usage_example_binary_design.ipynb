--- conflicted
+++ resolved
@@ -1,539 +1,531 @@
 {
- "cells": [
-  {
-   "cell_type": "markdown",
-   "id": "11f1e69b",
-   "metadata": {},
-   "source": [
-<<<<<<< HEAD
-    "## Example of a binary experiment design based on a known conversion value"
-=======
-    "# Example of a binary experiment design based on a known conversion value"
->>>>>>> 72be187d
-   ]
-  },
-  {
-   "cell_type": "code",
-   "execution_count": 2,
-   "id": "1cff69a5",
-   "metadata": {},
-   "outputs": [],
-   "source": [
-    "from ambrosia.designer import design_binary\n",
-    "from ambrosia.designer import design_binary_size\n",
-    "from ambrosia.designer import design_binary_effect\n",
-    "from ambrosia.designer import design_binary_power"
-   ]
-  },
-  {
-   "cell_type": "markdown",
-   "id": "f9d2827f",
-   "metadata": {},
-   "source": [
-    "### Sample size design"
-   ]
-  },
-  {
-   "cell_type": "code",
-   "execution_count": 3,
-   "id": "5ebd37f9",
-   "metadata": {},
-   "outputs": [
-    {
-     "data": {
-      "text/html": [
-       "<div>\n",
-       "<style scoped>\n",
-       "    .dataframe tbody tr th:only-of-type {\n",
-       "        vertical-align: middle;\n",
-       "    }\n",
-       "\n",
-       "    .dataframe tbody tr th {\n",
-       "        vertical-align: top;\n",
-       "    }\n",
-       "\n",
-       "    .dataframe thead tr th {\n",
-       "        text-align: left;\n",
-       "    }\n",
-       "\n",
-       "    .dataframe thead tr:last-of-type th {\n",
-       "        text-align: right;\n",
-       "    }\n",
-       "</style>\n",
-       "<table border=\"1\" class=\"dataframe\">\n",
-       "  <thead>\n",
-       "    <tr>\n",
-       "      <th>errors</th>\n",
-       "      <th>(0.05; 0.2)</th>\n",
-       "    </tr>\n",
-       "    <tr>\n",
-       "      <th>effects</th>\n",
-       "      <th></th>\n",
-       "    </tr>\n",
-       "  </thead>\n",
-       "  <tbody>\n",
-       "    <tr>\n",
-       "      <th>5.0%</th>\n",
-       "      <td>122107</td>\n",
-       "    </tr>\n",
-       "    <tr>\n",
-       "      <th>10.0%</th>\n",
-       "      <td>31218</td>\n",
-       "    </tr>\n",
-       "  </tbody>\n",
-       "</table>\n",
-       "</div>"
-      ],
-      "text/plain": [
-       "errors  (0.05; 0.2)\n",
-       "effects            \n",
-       "5.0%         122107\n",
-       "10.0%         31218"
-      ]
-     },
-     "execution_count": 3,
-     "metadata": {},
-     "output_type": "execute_result"
-    }
-   ],
-   "source": [
-    "design_binary_size(prob_a=0.05, # Known conversion value\n",
-    "                   effects=[1.05, 1.1], # Desired effects\n",
-    ")"
-   ]
-  },
-  {
-   "cell_type": "code",
-   "execution_count": 4,
-   "id": "de0e0864",
-   "metadata": {},
-   "outputs": [
-    {
-     "data": {
-      "text/html": [
-       "<div>\n",
-       "<style scoped>\n",
-       "    .dataframe tbody tr th:only-of-type {\n",
-       "        vertical-align: middle;\n",
-       "    }\n",
-       "\n",
-       "    .dataframe tbody tr th {\n",
-       "        vertical-align: top;\n",
-       "    }\n",
-       "\n",
-       "    .dataframe thead tr th {\n",
-       "        text-align: left;\n",
-       "    }\n",
-       "\n",
-       "    .dataframe thead tr:last-of-type th {\n",
-       "        text-align: right;\n",
-       "    }\n",
-       "</style>\n",
-       "<table border=\"1\" class=\"dataframe\">\n",
-       "  <thead>\n",
-       "    <tr>\n",
-       "      <th>errors</th>\n",
-       "      <th>(0.05; 0.2)</th>\n",
-       "    </tr>\n",
-       "    <tr>\n",
-       "      <th>effects</th>\n",
-       "      <th></th>\n",
-       "    </tr>\n",
-       "  </thead>\n",
-       "  <tbody>\n",
-       "    <tr>\n",
-       "      <th>5.0%</th>\n",
-       "      <td>122107</td>\n",
-       "    </tr>\n",
-       "    <tr>\n",
-       "      <th>10.0%</th>\n",
-       "      <td>31218</td>\n",
-       "    </tr>\n",
-       "  </tbody>\n",
-       "</table>\n",
-       "</div>"
-      ],
-      "text/plain": [
-       "errors  (0.05; 0.2)\n",
-       "effects            \n",
-       "5.0%         122107\n",
-       "10.0%         31218"
-      ]
-     },
-     "execution_count": 4,
-     "metadata": {},
-     "output_type": "execute_result"
-    }
-   ],
-   "source": [
-    "design_binary(to_design='size',\n",
-    "              prob_a=0.05, # Known conversion value\n",
-    "              effects=[1.05, 1.1], # Desired effects\n",
-    ")"
-   ]
-  },
-  {
-   "cell_type": "markdown",
-   "id": "e9e726ce",
-   "metadata": {},
-   "source": [
-    "#### Effect design"
-   ]
-  },
-  {
-   "cell_type": "code",
-   "execution_count": 5,
-   "id": "be38b48f",
-   "metadata": {},
-   "outputs": [
-    {
-     "data": {
-      "text/html": [
-       "<div>\n",
-       "<style scoped>\n",
-       "    .dataframe tbody tr th:only-of-type {\n",
-       "        vertical-align: middle;\n",
-       "    }\n",
-       "\n",
-       "    .dataframe tbody tr th {\n",
-       "        vertical-align: top;\n",
-       "    }\n",
-       "\n",
-       "    .dataframe thead tr th {\n",
-       "        text-align: left;\n",
-       "    }\n",
-       "\n",
-       "    .dataframe thead tr:last-of-type th {\n",
-       "        text-align: right;\n",
-       "    }\n",
-       "</style>\n",
-       "<table border=\"1\" class=\"dataframe\">\n",
-       "  <thead>\n",
-       "    <tr>\n",
-       "      <th>errors</th>\n",
-       "      <th>(0.05; 0.2)</th>\n",
-       "    </tr>\n",
-       "    <tr>\n",
-       "      <th>sample_sizes</th>\n",
-       "      <th></th>\n",
-       "    </tr>\n",
-       "  </thead>\n",
-       "  <tbody>\n",
-       "    <tr>\n",
-       "      <th>130000</th>\n",
-       "      <td>4.8%</td>\n",
-       "    </tr>\n",
-       "    <tr>\n",
-       "      <th>30000</th>\n",
-       "      <td>10.2%</td>\n",
-       "    </tr>\n",
-       "  </tbody>\n",
-       "</table>\n",
-       "</div>"
-      ],
-      "text/plain": [
-       "errors       (0.05; 0.2)\n",
-       "sample_sizes            \n",
-       "130000              4.8%\n",
-       "30000              10.2%"
-      ]
-     },
-     "execution_count": 5,
-     "metadata": {},
-     "output_type": "execute_result"
-    }
-   ],
-   "source": [
-    "design_binary_effect(prob_a=0.05, # Known conversion value\n",
-    "                     sizes=[130000, 30000], # Desired group sizes\n",
-    "                     delta_type='relative', # Can be set as absolute or relative\n",
-    ")"
-   ]
-  },
-  {
-   "cell_type": "code",
-   "execution_count": 6,
-   "id": "8e8a77cf",
-   "metadata": {},
-   "outputs": [
-    {
-     "data": {
-      "text/html": [
-       "<div>\n",
-       "<style scoped>\n",
-       "    .dataframe tbody tr th:only-of-type {\n",
-       "        vertical-align: middle;\n",
-       "    }\n",
-       "\n",
-       "    .dataframe tbody tr th {\n",
-       "        vertical-align: top;\n",
-       "    }\n",
-       "\n",
-       "    .dataframe thead tr th {\n",
-       "        text-align: left;\n",
-       "    }\n",
-       "\n",
-       "    .dataframe thead tr:last-of-type th {\n",
-       "        text-align: right;\n",
-       "    }\n",
-       "</style>\n",
-       "<table border=\"1\" class=\"dataframe\">\n",
-       "  <thead>\n",
-       "    <tr>\n",
-       "      <th>errors</th>\n",
-       "      <th>(0.05; 0.2)</th>\n",
-       "    </tr>\n",
-       "    <tr>\n",
-       "      <th>sample_sizes</th>\n",
-       "      <th></th>\n",
-       "    </tr>\n",
-       "  </thead>\n",
-       "  <tbody>\n",
-       "    <tr>\n",
-       "      <th>130000</th>\n",
-       "      <td>4.8%</td>\n",
-       "    </tr>\n",
-       "    <tr>\n",
-       "      <th>30000</th>\n",
-       "      <td>10.2%</td>\n",
-       "    </tr>\n",
-       "  </tbody>\n",
-       "</table>\n",
-       "</div>"
-      ],
-      "text/plain": [
-       "errors       (0.05; 0.2)\n",
-       "sample_sizes            \n",
-       "130000              4.8%\n",
-       "30000              10.2%"
-      ]
-     },
-     "execution_count": 6,
-     "metadata": {},
-     "output_type": "execute_result"
-    }
-   ],
-   "source": [
-    "design_binary(to_design='effect',\n",
-    "              prob_a=0.05, # Known conversion value\n",
-    "              sizes=[130000, 30000], # Desired effects\n",
-    "              delta_type='relative', # Can be set as absolute or relative\n",
-    ")"
-   ]
-  },
-  {
-   "cell_type": "markdown",
-   "id": "6f9ecc3b",
-   "metadata": {},
-   "source": [
-    "### Power design"
-   ]
-  },
-  {
-   "cell_type": "code",
-   "execution_count": 7,
-   "id": "dc91013e",
-   "metadata": {},
-   "outputs": [
-    {
-     "data": {
-      "text/html": [
-       "<div>\n",
-       "<style scoped>\n",
-       "    .dataframe tbody tr th:only-of-type {\n",
-       "        vertical-align: middle;\n",
-       "    }\n",
-       "\n",
-       "    .dataframe tbody tr th {\n",
-       "        vertical-align: top;\n",
-       "    }\n",
-       "\n",
-       "    .dataframe thead th {\n",
-       "        text-align: right;\n",
-       "    }\n",
-       "</style>\n",
-       "<table border=\"1\" class=\"dataframe\">\n",
-       "  <thead>\n",
-       "    <tr style=\"text-align: right;\">\n",
-       "      <th></th>\n",
-       "      <th>sample sizes</th>\n",
-       "      <th>130000</th>\n",
-       "      <th>32000</th>\n",
-       "    </tr>\n",
-       "    <tr>\n",
-       "      <th>First type error</th>\n",
-       "      <th>Effect</th>\n",
-       "      <th></th>\n",
-       "      <th></th>\n",
-       "    </tr>\n",
-       "  </thead>\n",
-       "  <tbody>\n",
-       "    <tr>\n",
-       "      <th rowspan=\"2\" valign=\"top\">0.05</th>\n",
-       "      <th>5.0%</th>\n",
-       "      <td>82.4%</td>\n",
-       "      <td>30.0%</td>\n",
-       "    </tr>\n",
-       "    <tr>\n",
-       "      <th>10.0%</th>\n",
-       "      <td>100.0%</td>\n",
-       "      <td>81.0%</td>\n",
-       "    </tr>\n",
-       "  </tbody>\n",
-       "</table>\n",
-       "</div>"
-      ],
-      "text/plain": [
-       "sample sizes             130000 32000 \n",
-       "First type error Effect               \n",
-       "0.05             5.0%     82.4%  30.0%\n",
-       "                 10.0%   100.0%  81.0%"
-      ]
-     },
-     "execution_count": 7,
-     "metadata": {},
-     "output_type": "execute_result"
-    }
-   ],
-   "source": [
-    "design_binary_power(prob_a=0.05, # Known conversion value\n",
-    "                    sizes=[130000, 32000], # Desired effects\n",
-    "                    effects=[1.05, 1.10], # Desired effects\n",
-    ")"
-   ]
-  },
-  {
-   "cell_type": "code",
-   "execution_count": 8,
-   "id": "844392b1",
-   "metadata": {},
-   "outputs": [
-    {
-     "data": {
-      "text/html": [
-       "<div>\n",
-       "<style scoped>\n",
-       "    .dataframe tbody tr th:only-of-type {\n",
-       "        vertical-align: middle;\n",
-       "    }\n",
-       "\n",
-       "    .dataframe tbody tr th {\n",
-       "        vertical-align: top;\n",
-       "    }\n",
-       "\n",
-       "    .dataframe thead th {\n",
-       "        text-align: right;\n",
-       "    }\n",
-       "</style>\n",
-       "<table border=\"1\" class=\"dataframe\">\n",
-       "  <thead>\n",
-       "    <tr style=\"text-align: right;\">\n",
-       "      <th></th>\n",
-       "      <th>sample sizes</th>\n",
-       "      <th>130000</th>\n",
-       "      <th>32000</th>\n",
-       "    </tr>\n",
-       "    <tr>\n",
-       "      <th>First type error</th>\n",
-       "      <th>Effect</th>\n",
-       "      <th></th>\n",
-       "      <th></th>\n",
-       "    </tr>\n",
-       "  </thead>\n",
-       "  <tbody>\n",
-       "    <tr>\n",
-       "      <th rowspan=\"2\" valign=\"top\">0.05</th>\n",
-       "      <th>5.0%</th>\n",
-       "      <td>82.4%</td>\n",
-       "      <td>30.0%</td>\n",
-       "    </tr>\n",
-       "    <tr>\n",
-       "      <th>10.0%</th>\n",
-       "      <td>100.0%</td>\n",
-       "      <td>81.0%</td>\n",
-       "    </tr>\n",
-       "  </tbody>\n",
-       "</table>\n",
-       "</div>"
-      ],
-      "text/plain": [
-       "sample sizes             130000 32000 \n",
-       "First type error Effect               \n",
-       "0.05             5.0%     82.4%  30.0%\n",
-       "                 10.0%   100.0%  81.0%"
-      ]
-     },
-     "execution_count": 8,
-     "metadata": {},
-     "output_type": "execute_result"
-    }
-   ],
-   "source": [
-    "design_binary(to_design='power',\n",
-    "              prob_a=0.05, # Known conversion value\n",
-    "              sizes=[130000, 32000], # Desired effects\n",
-    "              effects=[1.05, 1.10], # Desired group sizes\n",
-    ")"
-   ]
-  }
- ],
- "metadata": {
-  "kernelspec": {
-   "display_name": "Python 3 (ipykernel)",
-   "language": "python",
-   "name": "python3"
-  },
-  "language_info": {
-   "codemirror_mode": {
-    "name": "ipython",
-    "version": 3
-   },
-   "file_extension": ".py",
-   "mimetype": "text/x-python",
-   "name": "python",
-   "nbconvert_exporter": "python",
-   "pygments_lexer": "ipython3",
-   "version": "3.9.16"
-  },
-  "varInspector": {
-   "cols": {
-    "lenName": 16,
-    "lenType": 16,
-    "lenVar": 40
-   },
-   "kernels_config": {
-    "python": {
-     "delete_cmd_postfix": "",
-     "delete_cmd_prefix": "del ",
-     "library": "var_list.py",
-     "varRefreshCmd": "print(var_dic_list())"
+    "cells": [
+        {
+            "cell_type": "markdown",
+            "id": "11f1e69b",
+            "metadata": {},
+            "source": [
+                "# Example of a binary experiment design based on a known conversion value"
+            ]
+        },
+        {
+            "cell_type": "code",
+            "execution_count": 2,
+            "id": "1cff69a5",
+            "metadata": {},
+            "outputs": [],
+            "source": [
+                "from ambrosia.designer import design_binary\n",
+                "from ambrosia.designer import design_binary_size\n",
+                "from ambrosia.designer import design_binary_effect\n",
+                "from ambrosia.designer import design_binary_power"
+            ]
+        },
+        {
+            "cell_type": "markdown",
+            "id": "f9d2827f",
+            "metadata": {},
+            "source": [
+                "### Sample size design"
+            ]
+        },
+        {
+            "cell_type": "code",
+            "execution_count": 3,
+            "id": "5ebd37f9",
+            "metadata": {},
+            "outputs": [
+                {
+                    "data": {
+                        "text/html": [
+                            "<div>\n",
+                            "<style scoped>\n",
+                            "    .dataframe tbody tr th:only-of-type {\n",
+                            "        vertical-align: middle;\n",
+                            "    }\n",
+                            "\n",
+                            "    .dataframe tbody tr th {\n",
+                            "        vertical-align: top;\n",
+                            "    }\n",
+                            "\n",
+                            "    .dataframe thead tr th {\n",
+                            "        text-align: left;\n",
+                            "    }\n",
+                            "\n",
+                            "    .dataframe thead tr:last-of-type th {\n",
+                            "        text-align: right;\n",
+                            "    }\n",
+                            "</style>\n",
+                            "<table border=\"1\" class=\"dataframe\">\n",
+                            "  <thead>\n",
+                            "    <tr>\n",
+                            "      <th>errors</th>\n",
+                            "      <th>(0.05; 0.2)</th>\n",
+                            "    </tr>\n",
+                            "    <tr>\n",
+                            "      <th>effects</th>\n",
+                            "      <th></th>\n",
+                            "    </tr>\n",
+                            "  </thead>\n",
+                            "  <tbody>\n",
+                            "    <tr>\n",
+                            "      <th>5.0%</th>\n",
+                            "      <td>122107</td>\n",
+                            "    </tr>\n",
+                            "    <tr>\n",
+                            "      <th>10.0%</th>\n",
+                            "      <td>31218</td>\n",
+                            "    </tr>\n",
+                            "  </tbody>\n",
+                            "</table>\n",
+                            "</div>"
+                        ],
+                        "text/plain": [
+                            "errors  (0.05; 0.2)\n",
+                            "effects            \n",
+                            "5.0%         122107\n",
+                            "10.0%         31218"
+                        ]
+                    },
+                    "execution_count": 3,
+                    "metadata": {},
+                    "output_type": "execute_result"
+                }
+            ],
+            "source": [
+                "design_binary_size(prob_a=0.05, # Known conversion value\n",
+                "                   effects=[1.05, 1.1], # Desired effects\n",
+                ")"
+            ]
+        },
+        {
+            "cell_type": "code",
+            "execution_count": 4,
+            "id": "de0e0864",
+            "metadata": {},
+            "outputs": [
+                {
+                    "data": {
+                        "text/html": [
+                            "<div>\n",
+                            "<style scoped>\n",
+                            "    .dataframe tbody tr th:only-of-type {\n",
+                            "        vertical-align: middle;\n",
+                            "    }\n",
+                            "\n",
+                            "    .dataframe tbody tr th {\n",
+                            "        vertical-align: top;\n",
+                            "    }\n",
+                            "\n",
+                            "    .dataframe thead tr th {\n",
+                            "        text-align: left;\n",
+                            "    }\n",
+                            "\n",
+                            "    .dataframe thead tr:last-of-type th {\n",
+                            "        text-align: right;\n",
+                            "    }\n",
+                            "</style>\n",
+                            "<table border=\"1\" class=\"dataframe\">\n",
+                            "  <thead>\n",
+                            "    <tr>\n",
+                            "      <th>errors</th>\n",
+                            "      <th>(0.05; 0.2)</th>\n",
+                            "    </tr>\n",
+                            "    <tr>\n",
+                            "      <th>effects</th>\n",
+                            "      <th></th>\n",
+                            "    </tr>\n",
+                            "  </thead>\n",
+                            "  <tbody>\n",
+                            "    <tr>\n",
+                            "      <th>5.0%</th>\n",
+                            "      <td>122107</td>\n",
+                            "    </tr>\n",
+                            "    <tr>\n",
+                            "      <th>10.0%</th>\n",
+                            "      <td>31218</td>\n",
+                            "    </tr>\n",
+                            "  </tbody>\n",
+                            "</table>\n",
+                            "</div>"
+                        ],
+                        "text/plain": [
+                            "errors  (0.05; 0.2)\n",
+                            "effects            \n",
+                            "5.0%         122107\n",
+                            "10.0%         31218"
+                        ]
+                    },
+                    "execution_count": 4,
+                    "metadata": {},
+                    "output_type": "execute_result"
+                }
+            ],
+            "source": [
+                "design_binary(to_design='size',\n",
+                "              prob_a=0.05, # Known conversion value\n",
+                "              effects=[1.05, 1.1], # Desired effects\n",
+                ")"
+            ]
+        },
+        {
+            "cell_type": "markdown",
+            "id": "e9e726ce",
+            "metadata": {},
+            "source": [
+                "#### Effect design"
+            ]
+        },
+        {
+            "cell_type": "code",
+            "execution_count": 5,
+            "id": "be38b48f",
+            "metadata": {},
+            "outputs": [
+                {
+                    "data": {
+                        "text/html": [
+                            "<div>\n",
+                            "<style scoped>\n",
+                            "    .dataframe tbody tr th:only-of-type {\n",
+                            "        vertical-align: middle;\n",
+                            "    }\n",
+                            "\n",
+                            "    .dataframe tbody tr th {\n",
+                            "        vertical-align: top;\n",
+                            "    }\n",
+                            "\n",
+                            "    .dataframe thead tr th {\n",
+                            "        text-align: left;\n",
+                            "    }\n",
+                            "\n",
+                            "    .dataframe thead tr:last-of-type th {\n",
+                            "        text-align: right;\n",
+                            "    }\n",
+                            "</style>\n",
+                            "<table border=\"1\" class=\"dataframe\">\n",
+                            "  <thead>\n",
+                            "    <tr>\n",
+                            "      <th>errors</th>\n",
+                            "      <th>(0.05; 0.2)</th>\n",
+                            "    </tr>\n",
+                            "    <tr>\n",
+                            "      <th>sample_sizes</th>\n",
+                            "      <th></th>\n",
+                            "    </tr>\n",
+                            "  </thead>\n",
+                            "  <tbody>\n",
+                            "    <tr>\n",
+                            "      <th>130000</th>\n",
+                            "      <td>4.8%</td>\n",
+                            "    </tr>\n",
+                            "    <tr>\n",
+                            "      <th>30000</th>\n",
+                            "      <td>10.2%</td>\n",
+                            "    </tr>\n",
+                            "  </tbody>\n",
+                            "</table>\n",
+                            "</div>"
+                        ],
+                        "text/plain": [
+                            "errors       (0.05; 0.2)\n",
+                            "sample_sizes            \n",
+                            "130000              4.8%\n",
+                            "30000              10.2%"
+                        ]
+                    },
+                    "execution_count": 5,
+                    "metadata": {},
+                    "output_type": "execute_result"
+                }
+            ],
+            "source": [
+                "design_binary_effect(prob_a=0.05, # Known conversion value\n",
+                "                     sizes=[130000, 30000], # Desired group sizes\n",
+                "                     delta_type='relative', # Can be set as absolute or relative\n",
+                ")"
+            ]
+        },
+        {
+            "cell_type": "code",
+            "execution_count": 6,
+            "id": "8e8a77cf",
+            "metadata": {},
+            "outputs": [
+                {
+                    "data": {
+                        "text/html": [
+                            "<div>\n",
+                            "<style scoped>\n",
+                            "    .dataframe tbody tr th:only-of-type {\n",
+                            "        vertical-align: middle;\n",
+                            "    }\n",
+                            "\n",
+                            "    .dataframe tbody tr th {\n",
+                            "        vertical-align: top;\n",
+                            "    }\n",
+                            "\n",
+                            "    .dataframe thead tr th {\n",
+                            "        text-align: left;\n",
+                            "    }\n",
+                            "\n",
+                            "    .dataframe thead tr:last-of-type th {\n",
+                            "        text-align: right;\n",
+                            "    }\n",
+                            "</style>\n",
+                            "<table border=\"1\" class=\"dataframe\">\n",
+                            "  <thead>\n",
+                            "    <tr>\n",
+                            "      <th>errors</th>\n",
+                            "      <th>(0.05; 0.2)</th>\n",
+                            "    </tr>\n",
+                            "    <tr>\n",
+                            "      <th>sample_sizes</th>\n",
+                            "      <th></th>\n",
+                            "    </tr>\n",
+                            "  </thead>\n",
+                            "  <tbody>\n",
+                            "    <tr>\n",
+                            "      <th>130000</th>\n",
+                            "      <td>4.8%</td>\n",
+                            "    </tr>\n",
+                            "    <tr>\n",
+                            "      <th>30000</th>\n",
+                            "      <td>10.2%</td>\n",
+                            "    </tr>\n",
+                            "  </tbody>\n",
+                            "</table>\n",
+                            "</div>"
+                        ],
+                        "text/plain": [
+                            "errors       (0.05; 0.2)\n",
+                            "sample_sizes            \n",
+                            "130000              4.8%\n",
+                            "30000              10.2%"
+                        ]
+                    },
+                    "execution_count": 6,
+                    "metadata": {},
+                    "output_type": "execute_result"
+                }
+            ],
+            "source": [
+                "design_binary(to_design='effect',\n",
+                "              prob_a=0.05, # Known conversion value\n",
+                "              sizes=[130000, 30000], # Desired effects\n",
+                "              delta_type='relative', # Can be set as absolute or relative\n",
+                ")"
+            ]
+        },
+        {
+            "cell_type": "markdown",
+            "id": "6f9ecc3b",
+            "metadata": {},
+            "source": [
+                "### Power design"
+            ]
+        },
+        {
+            "cell_type": "code",
+            "execution_count": 7,
+            "id": "dc91013e",
+            "metadata": {},
+            "outputs": [
+                {
+                    "data": {
+                        "text/html": [
+                            "<div>\n",
+                            "<style scoped>\n",
+                            "    .dataframe tbody tr th:only-of-type {\n",
+                            "        vertical-align: middle;\n",
+                            "    }\n",
+                            "\n",
+                            "    .dataframe tbody tr th {\n",
+                            "        vertical-align: top;\n",
+                            "    }\n",
+                            "\n",
+                            "    .dataframe thead th {\n",
+                            "        text-align: right;\n",
+                            "    }\n",
+                            "</style>\n",
+                            "<table border=\"1\" class=\"dataframe\">\n",
+                            "  <thead>\n",
+                            "    <tr style=\"text-align: right;\">\n",
+                            "      <th></th>\n",
+                            "      <th>sample sizes</th>\n",
+                            "      <th>130000</th>\n",
+                            "      <th>32000</th>\n",
+                            "    </tr>\n",
+                            "    <tr>\n",
+                            "      <th>First type error</th>\n",
+                            "      <th>Effect</th>\n",
+                            "      <th></th>\n",
+                            "      <th></th>\n",
+                            "    </tr>\n",
+                            "  </thead>\n",
+                            "  <tbody>\n",
+                            "    <tr>\n",
+                            "      <th rowspan=\"2\" valign=\"top\">0.05</th>\n",
+                            "      <th>5.0%</th>\n",
+                            "      <td>82.4%</td>\n",
+                            "      <td>30.0%</td>\n",
+                            "    </tr>\n",
+                            "    <tr>\n",
+                            "      <th>10.0%</th>\n",
+                            "      <td>100.0%</td>\n",
+                            "      <td>81.0%</td>\n",
+                            "    </tr>\n",
+                            "  </tbody>\n",
+                            "</table>\n",
+                            "</div>"
+                        ],
+                        "text/plain": [
+                            "sample sizes             130000 32000 \n",
+                            "First type error Effect               \n",
+                            "0.05             5.0%     82.4%  30.0%\n",
+                            "                 10.0%   100.0%  81.0%"
+                        ]
+                    },
+                    "execution_count": 7,
+                    "metadata": {},
+                    "output_type": "execute_result"
+                }
+            ],
+            "source": [
+                "design_binary_power(prob_a=0.05, # Known conversion value\n",
+                "                    sizes=[130000, 32000], # Desired effects\n",
+                "                    effects=[1.05, 1.10], # Desired effects\n",
+                ")"
+            ]
+        },
+        {
+            "cell_type": "code",
+            "execution_count": 8,
+            "id": "844392b1",
+            "metadata": {},
+            "outputs": [
+                {
+                    "data": {
+                        "text/html": [
+                            "<div>\n",
+                            "<style scoped>\n",
+                            "    .dataframe tbody tr th:only-of-type {\n",
+                            "        vertical-align: middle;\n",
+                            "    }\n",
+                            "\n",
+                            "    .dataframe tbody tr th {\n",
+                            "        vertical-align: top;\n",
+                            "    }\n",
+                            "\n",
+                            "    .dataframe thead th {\n",
+                            "        text-align: right;\n",
+                            "    }\n",
+                            "</style>\n",
+                            "<table border=\"1\" class=\"dataframe\">\n",
+                            "  <thead>\n",
+                            "    <tr style=\"text-align: right;\">\n",
+                            "      <th></th>\n",
+                            "      <th>sample sizes</th>\n",
+                            "      <th>130000</th>\n",
+                            "      <th>32000</th>\n",
+                            "    </tr>\n",
+                            "    <tr>\n",
+                            "      <th>First type error</th>\n",
+                            "      <th>Effect</th>\n",
+                            "      <th></th>\n",
+                            "      <th></th>\n",
+                            "    </tr>\n",
+                            "  </thead>\n",
+                            "  <tbody>\n",
+                            "    <tr>\n",
+                            "      <th rowspan=\"2\" valign=\"top\">0.05</th>\n",
+                            "      <th>5.0%</th>\n",
+                            "      <td>82.4%</td>\n",
+                            "      <td>30.0%</td>\n",
+                            "    </tr>\n",
+                            "    <tr>\n",
+                            "      <th>10.0%</th>\n",
+                            "      <td>100.0%</td>\n",
+                            "      <td>81.0%</td>\n",
+                            "    </tr>\n",
+                            "  </tbody>\n",
+                            "</table>\n",
+                            "</div>"
+                        ],
+                        "text/plain": [
+                            "sample sizes             130000 32000 \n",
+                            "First type error Effect               \n",
+                            "0.05             5.0%     82.4%  30.0%\n",
+                            "                 10.0%   100.0%  81.0%"
+                        ]
+                    },
+                    "execution_count": 8,
+                    "metadata": {},
+                    "output_type": "execute_result"
+                }
+            ],
+            "source": [
+                "design_binary(to_design='power',\n",
+                "              prob_a=0.05, # Known conversion value\n",
+                "              sizes=[130000, 32000], # Desired effects\n",
+                "              effects=[1.05, 1.10], # Desired group sizes\n",
+                ")"
+            ]
+        }
+    ],
+    "metadata": {
+        "kernelspec": {
+            "display_name": "Python 3 (ipykernel)",
+            "language": "python",
+            "name": "python3"
+        },
+        "language_info": {
+            "codemirror_mode": {
+                "name": "ipython",
+                "version": 3
+            },
+            "file_extension": ".py",
+            "mimetype": "text/x-python",
+            "name": "python",
+            "nbconvert_exporter": "python",
+            "pygments_lexer": "ipython3",
+            "version": "3.9.16"
+        },
+        "varInspector": {
+            "cols": {
+                "lenName": 16,
+                "lenType": 16,
+                "lenVar": 40
+            },
+            "kernels_config": {
+                "python": {
+                    "delete_cmd_postfix": "",
+                    "delete_cmd_prefix": "del ",
+                    "library": "var_list.py",
+                    "varRefreshCmd": "print(var_dic_list())"
+                },
+                "r": {
+                    "delete_cmd_postfix": ") ",
+                    "delete_cmd_prefix": "rm(",
+                    "library": "var_list.r",
+                    "varRefreshCmd": "cat(var_dic_list()) "
+                }
+            },
+            "types_to_exclude": [
+                "module",
+                "function",
+                "builtin_function_or_method",
+                "instance",
+                "_Feature"
+            ],
+            "window_display": false
+        },
+        "vscode": {
+            "interpreter": {
+                "hash": "15e03aca08654ff88849a83ba91b8d68554484428ba3c5cc187066980980321c"
+            }
+        }
     },
-    "r": {
-     "delete_cmd_postfix": ") ",
-     "delete_cmd_prefix": "rm(",
-     "library": "var_list.r",
-     "varRefreshCmd": "cat(var_dic_list()) "
-    }
-   },
-   "types_to_exclude": [
-    "module",
-    "function",
-    "builtin_function_or_method",
-    "instance",
-    "_Feature"
-   ],
-   "window_display": false
-  },
-  "vscode": {
-   "interpreter": {
-<<<<<<< HEAD
-    "hash": "d8fb73508d2acb87fe0aab48900f4b3a805e91f36d689aef3b766391c2767938"
-=======
-    "hash": "15e03aca08654ff88849a83ba91b8d68554484428ba3c5cc187066980980321c"
->>>>>>> 72be187d
-   }
-  }
- },
- "nbformat": 4,
- "nbformat_minor": 5
+    "nbformat": 4,
+    "nbformat_minor": 5
 }