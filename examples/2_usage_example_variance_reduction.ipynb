--- conflicted
+++ resolved
@@ -29,7 +29,7 @@
                 "import pandas as pd\n",
                 "from tqdm.notebook import tqdm\n",
                 "\n",
-<<<<<<< HEAD
+
                 "from ambrozia.designer import Designer\n",
                 "from ambrozia.splitter import Splitter\n",
                 "from ambrozia.tester import Tester\n",
@@ -37,11 +37,7 @@
                 "from ambrozia.preprocessing import Cuped"
             ]
         },
-=======
-          ambroziarom ambrozia.designer import Designer\n","from ambrozia.splitter import Splitter\n","from ambrozia.tester import Tester\n","\n","from ambrozia.preprocessing import Cuped"
-          ambrozia
-            },
->>>>>>> 495da0a0
+
             {
                 "cell_type": "markdown",
                 "id": "615b05d9",
